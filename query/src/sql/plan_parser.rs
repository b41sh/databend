// Copyright 2021 Datafuse Labs.
//
// Licensed under the Apache License, Version 2.0 (the "License");
// you may not use this file except in compliance with the License.
// You may obtain a copy of the License at
//
//     http://www.apache.org/licenses/LICENSE-2.0
//
// Unless required by applicable law or agreed to in writing, software
// distributed under the License is distributed on an "AS IS" BASIS,
// WITHOUT WARRANTIES OR CONDITIONS OF ANY KIND, either express or implied.
// See the License for the specific language governing permissions and
// limitations under the License.

use std::sync::Arc;

use common_exception::ErrorCode;
use common_exception::Result;
use common_planners::EmptyPlan;
use common_planners::ExplainPlan;
use common_planners::Expression;
use common_planners::PlanBuilder;
use common_planners::PlanNode;
use common_planners::SelectPlan;
<<<<<<< HEAD
use common_tracing::tracing::debug;
=======
use common_tracing::tracing;
>>>>>>> caf9991b

use crate::sessions::QueryContext;
use crate::sql::statements::AnalyzableStatement;
use crate::sql::statements::AnalyzedResult;
use crate::sql::statements::QueryAnalyzeState;
use crate::sql::statements::QueryRelation;
use crate::sql::DfHint;
use crate::sql::DfParser;
use crate::sql::DfStatement;

pub struct PlanParser;

impl PlanParser {
    pub async fn parse(ctx: Arc<QueryContext>, query: &str) -> Result<PlanNode> {
        let (statements, _) = DfParser::parse_sql(query, ctx.get_current_session().get_type())?;
        PlanParser::build_plan(statements, ctx).await
    }

    pub async fn parse_with_hint(
        query: &str,
        ctx: Arc<QueryContext>,
    ) -> (Result<PlanNode>, Vec<DfHint>) {
        match DfParser::parse_sql(query, ctx.get_current_session().get_type()) {
            Err(cause) => (Err(cause), vec![]),
            Ok((statements, hints)) => (PlanParser::build_plan(statements, ctx).await, hints),
        }
    }

    pub async fn build_plan(
        statements: Vec<DfStatement<'_>>,
        ctx: Arc<QueryContext>,
    ) -> Result<PlanNode> {
        if statements.is_empty() {
            return Ok(PlanNode::Empty(EmptyPlan::create()));
        } else if statements.len() > 1 {
            return Err(ErrorCode::SyntaxException("Only support single query"));
        }

        match statements[0].analyze(ctx.clone()).await? {
            AnalyzedResult::SimpleQuery(plan) => Ok(*plan),
            AnalyzedResult::SelectQuery(data) => Self::build_query_plan(&data),
            AnalyzedResult::ExplainQuery((typ, data)) => {
                let res = Self::build_query_plan(&data)?;
                Ok(PlanNode::Explain(ExplainPlan {
                    typ,
                    input: Arc::new(res),
                }))
            }
        }
    }

    pub fn build_query_plan(data: &QueryAnalyzeState) -> Result<PlanNode> {
        let from = Self::build_from_plan(data)?;
<<<<<<< HEAD
        debug!("\nfrom plan node:\n{:?}", from);

        let filter = Self::build_filter_plan(from, data)?;
        debug!("\nfilter plan node:\n{:?}", filter);

        let group_by = Self::build_group_by_plan(filter, data)?;
        debug!("\ngroup_by plan node:\n{:?}", group_by);

        let before_order = Self::build_before_order(group_by, data)?;
        debug!("\nbefore_order plan node:\n{:?}", before_order);

        let having = Self::build_having_plan(before_order, data)?;
        debug!("\nhaving plan node:\n{:?}", having);

        let window = Self::build_window_plan(having, data)?;
        debug!("\nwindow plan node:\n{:?}", window);

        let order_by = Self::build_order_by_plan(window, data)?;
        debug!("\norder_by plan node:\n{:?}", order_by);

        let projection = Self::build_projection_plan(order_by, data)?;
        debug!("\nprojection plan node:\n{:?}", projection);

        let limit = Self::build_limit_plan(projection, data)?;
        debug!("\nlimit plan node:\n{:?}", limit);
=======
        tracing::debug!("Build from plan:\n{:?}", from);

        let filter = Self::build_filter_plan(from, data)?;
        tracing::debug!("Build filter plan:\n{:?}", filter);

        let group_by = Self::build_group_by_plan(filter, data)?;
        tracing::debug!("Build group_by plan:\n{:?}", group_by);

        let before_order = Self::build_before_order(group_by, data)?;
        tracing::debug!("Build before_order plan:\n{:?}", before_order);

        let having = Self::build_having_plan(before_order, data)?;
        tracing::debug!("Build having plan:\n{:?}", having);

        let distinct = Self::build_distinct_plan(having, data)?;
        tracing::debug!("Build distinct plan:\n{:?}", distinct);

        let order_by = Self::build_order_by_plan(distinct, data)?;
        tracing::debug!("Build order_by plan:\n{:?}", order_by);

        let projection = Self::build_projection_plan(order_by, data)?;
        tracing::debug!("Build projection plan:\n{:?}", projection);

        let limit = Self::build_limit_plan(projection, data)?;
        tracing::debug!("Build limit plan:\n{:?}", limit);
>>>>>>> caf9991b

        Ok(PlanNode::Select(SelectPlan {
            input: Arc::new(limit),
        }))
    }

    fn build_from_plan(data: &QueryAnalyzeState) -> Result<PlanNode> {
        match &data.relation {
            QueryRelation::None => Err(ErrorCode::LogicalError("Not from in select query")),
            QueryRelation::Nested(data) => Self::build_query_plan(data),
            QueryRelation::FromTable(plan) => Ok(PlanNode::ReadSource(plan.as_ref().clone())),
        }
    }

    /// Apply a filter to the plan
    fn build_filter_plan(plan: PlanNode, data: &QueryAnalyzeState) -> Result<PlanNode> {
        match &data.filter {
            None => Ok(plan),
            Some(predicate) => {
                let predicate = predicate.clone();
                let builder = PlanBuilder::from(&plan).filter(predicate)?;
                builder.build()
            }
        }
    }

    fn build_group_by_plan(plan: PlanNode, data: &QueryAnalyzeState) -> Result<PlanNode> {
        // S0: Apply a partial aggregator plan.
        // S1: Apply a fragment plan for distributed planners split.
        // S2: Apply a final aggregator plan.
        match data.aggregate_expressions.is_empty() && data.group_by_expressions.is_empty() {
            true => Ok(plan),
            false => {
                let input_plan = Self::build_before_group_by(plan, data)?;

                let schema = input_plan.schema();
                let group_by_exprs = &data.group_by_expressions;
                let aggregate_exprs = &data.aggregate_expressions;
                PlanBuilder::from(&input_plan)
                    .aggregate_partial(aggregate_exprs, group_by_exprs)?
                    .aggregate_final(schema, aggregate_exprs, group_by_exprs)?
                    .build()
            }
        }
    }

    fn build_before_group_by(plan: PlanNode, data: &QueryAnalyzeState) -> Result<PlanNode> {
        fn is_all_column(exprs: &[Expression]) -> bool {
            exprs
                .iter()
                .all(|expr| matches!(expr, Expression::Column(_)))
        }

        match data.before_group_by_expressions.is_empty() {
            true => Ok(plan),
            // if all expression is column expression expression, we skip this expression
            false if is_all_column(&data.before_group_by_expressions) => Ok(plan),
            false => PlanBuilder::from(&plan)
                .expression(&data.before_group_by_expressions, "Before GroupBy")?
                .build(),
        }
    }

    fn build_having_plan(plan: PlanNode, data: &QueryAnalyzeState) -> Result<PlanNode> {
        match &data.having {
            None => Ok(plan),
            Some(predicate) => PlanBuilder::from(&plan).having(predicate.clone())?.build(),
        }
    }

    fn build_distinct_plan(plan: PlanNode, data: &QueryAnalyzeState) -> Result<PlanNode> {
        match data.distinct_expressions.is_empty() {
            false => {
                let group_by_exprs = &data.distinct_expressions;
                let aggr_exprs = vec![];
                PlanBuilder::from(&plan)
                    .aggregate_partial(&aggr_exprs, group_by_exprs)?
                    .aggregate_final(plan.schema(), &aggr_exprs, group_by_exprs)?
                    .build()
            }
            true => Ok(plan),
        }
    }

    fn build_order_by_plan(plan: PlanNode, data: &QueryAnalyzeState) -> Result<PlanNode> {
        match data.order_by_expressions.is_empty() {
            true => Ok(plan),
            false => PlanBuilder::from(&plan)
                .sort(&data.order_by_expressions)?
                .build(),
        }
    }

    fn build_before_order(plan: PlanNode, data: &QueryAnalyzeState) -> Result<PlanNode> {
        fn is_all_column(exprs: &[Expression]) -> bool {
            exprs
                .iter()
                .all(|expr| matches!(expr, Expression::Column(_)))
        }

        match data.expressions.is_empty() {
            true => Ok(plan),
            // if all expression is column expression expression, we skip this expression
            false if is_all_column(&data.expressions) => Ok(plan),
            false => match data.order_by_expressions.is_empty() {
                true => PlanBuilder::from(&plan)
                    .expression(&data.expressions, "Before Projection")?
                    .build(),
                false => PlanBuilder::from(&plan)
                    .expression(&data.expressions, "Before OrderBy")?
                    .build(),
            },
        }
    }

<<<<<<< HEAD
    fn build_window_plan(plan: PlanNode, data: &QueryAnalyzeState) -> Result<PlanNode> {
        match data.window_expressions.is_empty() {
            true => Ok(plan),
            false => {
                let exprs = data.window_expressions.to_vec();
                Ok(exprs.into_iter().fold(plan, |input, window_func| {
                    PlanBuilder::from(&input)
                        .window_aggr(window_func)
                        .unwrap()
                        .build()
                        .unwrap()
                }))
            }
        }
    }

    fn build_order_by_plan(plan: PlanNode, data: &QueryAnalyzeState) -> Result<PlanNode> {
        match data.order_by_expressions.is_empty() {
            true => Ok(plan),
            false => PlanBuilder::from(&plan)
                .sort(&data.order_by_expressions)?
                .build(),
        }
    }

=======
>>>>>>> caf9991b
    fn build_projection_plan(plan: PlanNode, data: &QueryAnalyzeState) -> Result<PlanNode> {
        PlanBuilder::from(&plan)
            .project(&data.projection_expressions)?
            .build()
    }

    fn build_limit_plan(input: PlanNode, data: &QueryAnalyzeState) -> Result<PlanNode> {
        match (&data.limit, &data.offset) {
            (None, None) => Ok(input),
            (limit, offset) => PlanBuilder::from(&input)
                .limit_offset(*limit, offset.unwrap_or(0))?
                .build(),
        }
    }
}<|MERGE_RESOLUTION|>--- conflicted
+++ resolved
@@ -22,11 +22,7 @@
 use common_planners::PlanBuilder;
 use common_planners::PlanNode;
 use common_planners::SelectPlan;
-<<<<<<< HEAD
-use common_tracing::tracing::debug;
-=======
 use common_tracing::tracing;
->>>>>>> caf9991b
 
 use crate::sessions::QueryContext;
 use crate::sql::statements::AnalyzableStatement;
@@ -80,33 +76,6 @@
 
     pub fn build_query_plan(data: &QueryAnalyzeState) -> Result<PlanNode> {
         let from = Self::build_from_plan(data)?;
-<<<<<<< HEAD
-        debug!("\nfrom plan node:\n{:?}", from);
-
-        let filter = Self::build_filter_plan(from, data)?;
-        debug!("\nfilter plan node:\n{:?}", filter);
-
-        let group_by = Self::build_group_by_plan(filter, data)?;
-        debug!("\ngroup_by plan node:\n{:?}", group_by);
-
-        let before_order = Self::build_before_order(group_by, data)?;
-        debug!("\nbefore_order plan node:\n{:?}", before_order);
-
-        let having = Self::build_having_plan(before_order, data)?;
-        debug!("\nhaving plan node:\n{:?}", having);
-
-        let window = Self::build_window_plan(having, data)?;
-        debug!("\nwindow plan node:\n{:?}", window);
-
-        let order_by = Self::build_order_by_plan(window, data)?;
-        debug!("\norder_by plan node:\n{:?}", order_by);
-
-        let projection = Self::build_projection_plan(order_by, data)?;
-        debug!("\nprojection plan node:\n{:?}", projection);
-
-        let limit = Self::build_limit_plan(projection, data)?;
-        debug!("\nlimit plan node:\n{:?}", limit);
-=======
         tracing::debug!("Build from plan:\n{:?}", from);
 
         let filter = Self::build_filter_plan(from, data)?;
@@ -121,7 +90,10 @@
         let having = Self::build_having_plan(before_order, data)?;
         tracing::debug!("Build having plan:\n{:?}", having);
 
-        let distinct = Self::build_distinct_plan(having, data)?;
+        let window = Self::build_window_plan(having, data)?;
+        tracing::debug!("Build window plan node:\n{:?}", window);
+
+        let distinct = Self::build_distinct_plan(window, data)?;
         tracing::debug!("Build distinct plan:\n{:?}", distinct);
 
         let order_by = Self::build_order_by_plan(distinct, data)?;
@@ -132,7 +104,6 @@
 
         let limit = Self::build_limit_plan(projection, data)?;
         tracing::debug!("Build limit plan:\n{:?}", limit);
->>>>>>> caf9991b
 
         Ok(PlanNode::Select(SelectPlan {
             input: Arc::new(limit),
@@ -248,7 +219,6 @@
         }
     }
 
-<<<<<<< HEAD
     fn build_window_plan(plan: PlanNode, data: &QueryAnalyzeState) -> Result<PlanNode> {
         match data.window_expressions.is_empty() {
             true => Ok(plan),
@@ -265,17 +235,6 @@
         }
     }
 
-    fn build_order_by_plan(plan: PlanNode, data: &QueryAnalyzeState) -> Result<PlanNode> {
-        match data.order_by_expressions.is_empty() {
-            true => Ok(plan),
-            false => PlanBuilder::from(&plan)
-                .sort(&data.order_by_expressions)?
-                .build(),
-        }
-    }
-
-=======
->>>>>>> caf9991b
     fn build_projection_plan(plan: PlanNode, data: &QueryAnalyzeState) -> Result<PlanNode> {
         PlanBuilder::from(&plan)
             .project(&data.projection_expressions)?
