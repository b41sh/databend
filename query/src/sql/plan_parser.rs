// Copyright 2020 Datafuse Labs.
//
// Licensed under the Apache License, Version 2.0 (the "License");
// you may not use this file except in compliance with the License.
// You may obtain a copy of the License at
//
//     http://www.apache.org/licenses/LICENSE-2.0
//
// Unless required by applicable law or agreed to in writing, software
// distributed under the License is distributed on an "AS IS" BASIS,
// WITHOUT WARRANTIES OR CONDITIONS OF ANY KIND, either express or implied.
// See the License for the specific language governing permissions and
// limitations under the License.

use std::sync::Arc;

<<<<<<< HEAD
use common_exception::ErrorCode;
use common_exception::Result;
use common_planners::PlanBuilder;
use common_planners::PlanNode;
use common_planners::SelectPlan;

use crate::sessions::DatabendQueryContextRef;
use crate::sql::statements::AnalyzableStatement;
use crate::sql::statements::AnalyzedResult;
use crate::sql::statements::QueryAnalyzeState;
use crate::sql::statements::QueryNormalizerData;
use crate::sql::statements::QueryRelation;
=======
use common_datavalues::prelude::*;
use common_exception::ErrorCode;
use common_exception::Result;
use common_functions::aggregates::AggregateFunctionFactory;
use common_meta_types::TableMeta;
use common_planners::expand_aggregate_arg_exprs;
use common_planners::expand_wildcard;
use common_planners::expr_as_column_expr;
use common_planners::extract_aliases;
use common_planners::find_aggregate_exprs;
use common_planners::find_columns_not_satisfy_exprs;
use common_planners::rebase_expr;
use common_planners::rebase_expr_from_input;
use common_planners::resolve_aliases_to_exprs;
use common_planners::sort_to_inner_expr;
use common_planners::unwrap_alias_exprs;
use common_planners::AlterUserPlan;
use common_planners::CreateDatabasePlan;
use common_planners::CreateTablePlan;
use common_planners::CreateUserPlan;
use common_planners::DescribeTablePlan;
use common_planners::DropDatabasePlan;
use common_planners::DropTablePlan;
use common_planners::ExplainPlan;
use common_planners::Expression;
use common_planners::Extras;
use common_planners::GrantPrivilegePlan;
use common_planners::InsertIntoPlan;
use common_planners::KillPlan;
use common_planners::PlanBuilder;
use common_planners::PlanNode;
use common_planners::SelectPlan;
use common_planners::SettingPlan;
use common_planners::ShowCreateTablePlan;
use common_planners::TruncateTablePlan;
use common_planners::UseDatabasePlan;
use common_planners::VarValue;
use common_tracing::tracing;
use nom::FindSubstring;
use sqlparser::ast::FunctionArg;
use sqlparser::ast::Ident;
use sqlparser::ast::ObjectName;
use sqlparser::ast::OrderByExpr;
use sqlparser::ast::Query;
use sqlparser::ast::Statement;
use sqlparser::ast::TableFactor;
use sqlparser::ast::UnaryOperator;

use crate::catalogs::Catalog;
use crate::catalogs::ToReadDataSourcePlan;
use crate::functions::ContextFunction;
use crate::sessions::DatabendQueryContextRef;
use crate::sql::sql_statement::DfCreateTable;
use crate::sql::sql_statement::DfDropDatabase;
use crate::sql::sql_statement::DfUseDatabase;
use crate::sql::DfAlterUser;
use crate::sql::DfCreateDatabase;
use crate::sql::DfCreateUser;
use crate::sql::DfDescribeTable;
use crate::sql::DfDropTable;
use crate::sql::DfExplain;
use crate::sql::DfGrantStatement;
>>>>>>> 18dbf54f
use crate::sql::DfHint;
use crate::sql::DfParser;
use crate::sql::DfStatement;

pub struct PlanParser;

impl PlanParser {
    pub async fn parse(query: &str, ctx: DatabendQueryContextRef) -> Result<PlanNode> {
        let (statements, _) = DfParser::parse_sql(query)?;
        PlanParser::build_plan(statements, ctx).await
    }

<<<<<<< HEAD
    pub async fn parse_with_hint(
        query: &str,
        ctx: DatabendQueryContextRef,
    ) -> (Result<PlanNode>, Vec<DfHint>) {
        match DfParser::parse_sql(query) {
            Err(cause) => (Err(cause), vec![]),
            Ok((statements, hints)) => (PlanParser::build_plan(statements, ctx).await, hints),
=======
    pub fn build_from_sql(&self, query: &str) -> Result<PlanNode> {
        tracing::debug!(query);
        DfParser::parse_sql(query).and_then(|(stmts, _)| {
            stmts
                .first()
                .map(|statement| self.statement_to_plan(statement))
                .unwrap_or_else(|| {
                    Result::Err(ErrorCode::SyntaxException("Only support single query"))
                })
        })
    }

    pub fn build_with_hint_from_sql(&self, query: &str) -> (Result<PlanNode>, Vec<DfHint>) {
        tracing::debug!(query);
        let stmt_hints = DfParser::parse_sql(query);
        match stmt_hints {
            Ok((stmts, hints)) => match stmts.first() {
                Some(stmt) => (self.statement_to_plan(stmt), hints),
                None => (
                    Result::Err(ErrorCode::SyntaxException("Only support single query")),
                    vec![],
                ),
            },
            Err(e) => (Err(e), vec![]),
        }
    }

    pub fn statement_to_plan(&self, statement: &DfStatement) -> Result<PlanNode> {
        match statement {
            DfStatement::Statement(v) => self.sql_statement_to_plan(v),
            DfStatement::Explain(v) => self.sql_explain_to_plan(v),
            DfStatement::ShowDatabases(v) => self.sql_show_databases_to_plan(v),
            DfStatement::CreateDatabase(v) => self.sql_create_database_to_plan(v),
            DfStatement::DropDatabase(v) => self.sql_drop_database_to_plan(v),
            DfStatement::CreateTable(v) => self.sql_create_table_to_plan(v),
            DfStatement::DescribeTable(v) => self.sql_describe_table_to_plan(v),
            DfStatement::DropTable(v) => self.sql_drop_table_to_plan(v),
            DfStatement::TruncateTable(v) => self.sql_truncate_table_to_plan(v),
            DfStatement::UseDatabase(v) => self.sql_use_database_to_plan(v),
            DfStatement::ShowCreateTable(v) => self.sql_show_create_table_to_plan(v),
            DfStatement::ShowTables(df) => {
                let show_sql = match df {
                    DfShowTables::All => {
                        format!(
                            "SELECT name FROM system.tables where database = '{}' ORDER BY database, name",
                            self.ctx.get_current_database()
                        )
                    }
                    DfShowTables::Like(i) => {
                        format!(
                            "SELECT name FROM system.tables where database = '{}' AND name LIKE {} ORDER BY database, name",
                            self.ctx.get_current_database(), i,
                        )
                    }
                    DfShowTables::Where(e) => {
                        format!(
                            "SELECT name FROM system.tables where database = '{}' AND ({}) ORDER BY database, name",
                            self.ctx.get_current_database(), e,
                        )
                    }
                    DfShowTables::FromOrIn(name) => {
                        format!(
                            "SELECT name FROM system.tables where database = '{}' ORDER BY database, name",
                            name.0[0].value.clone()
                        )
                    }
                };
                self.build_from_sql(show_sql.as_str())
            }
            DfStatement::ShowSettings(_) => {
                self.build_from_sql("SELECT name, value FROM system.settings ORDER BY name")
            }
            DfStatement::ShowProcessList(_) => {
                self.build_from_sql("SELECT * FROM system.processes")
            }
            DfStatement::ShowMetrics(_) => self.build_from_sql("SELECT * FROM system.metrics"),
            DfStatement::KillQuery(v) => self.sql_kill_query_to_plan(v),
            DfStatement::KillConn(v) => self.sql_kill_connection_to_plan(v),
            DfStatement::CreateUser(v) => self.sql_create_user_to_plan(v),
            DfStatement::ShowUsers(_) => {
                self.build_from_sql("SELECT * FROM system.users ORDER BY name")
            }
            DfStatement::AlterUser(v) => self.sql_alter_user_to_plan(v),
            DfStatement::GrantPrivilege(v) => self.sql_grant_privilege_to_plan(v),
        }
    }

    /// Builds plan from AST statement.
    #[tracing::instrument(level = "info", skip(self, statement))]
    pub fn sql_statement_to_plan(&self, statement: &sqlparser::ast::Statement) -> Result<PlanNode> {
        match statement {
            Statement::Query(query) => self.query_to_plan(query),
            Statement::SetVariable {
                variable, value, ..
            } => self.set_variable_to_plan(variable, value),

            Statement::Insert {
                table_name,
                columns,
                source,
                ..
            } => {
                let format_sql = format!("{}", statement);
                self.insert_to_plan(table_name, columns, source, &format_sql)
            }

            _ => Result::Err(ErrorCode::SyntaxException(format!(
                "Unsupported statement {:?}",
                statement
            ))),
        }
    }

    /// Generate a logic plan from an EXPLAIN
    #[tracing::instrument(level = "info", skip(self, explain))]
    pub fn sql_explain_to_plan(&self, explain: &DfExplain) -> Result<PlanNode> {
        let plan = self.sql_statement_to_plan(&explain.statement)?;
        Ok(PlanNode::Explain(ExplainPlan {
            typ: explain.typ,
            input: Arc::new(plan),
        }))
    }

    /// DfCreateDatabase to plan.
    #[tracing::instrument(level = "info", skip(self, create), fields(ctx.id = self.ctx.get_id().as_str()))]
    pub fn sql_create_database_to_plan(&self, create: &DfCreateDatabase) -> Result<PlanNode> {
        if create.name.0.is_empty() {
            return Result::Err(ErrorCode::SyntaxException("Create database name is empty"));
        }
        let name = create.name.0[0].value.clone();

        let mut options = HashMap::new();
        for p in create.options.iter() {
            options.insert(p.name.value.to_lowercase(), p.value.to_string());
        }

        Ok(PlanNode::CreateDatabase(CreateDatabasePlan {
            if_not_exists: create.if_not_exists,
            db: name,
            options,
        }))
    }

    /// DfShowDatabase to plan
    #[tracing::instrument(level = "info", skip(self, show), fields(ctx.id = self.ctx.get_id().as_str()))]
    pub fn sql_show_databases_to_plan(&self, show: &DfShowDatabases) -> Result<PlanNode> {
        let where_clause = match &show.where_opt {
            Some(expr) => format!("WHERE {}", expr),
            None => String::from(""),
        };

        self.build_from_sql(
            format!(
                "SELECT name AS Database FROM system.databases {} ORDER BY name",
                where_clause
            )
            .as_str(),
        )
    }

    /// DfDropDatabase to plan.
    #[tracing::instrument(level = "info", skip(self, drop), fields(ctx.id = self.ctx.get_id().as_str()))]
    pub fn sql_drop_database_to_plan(&self, drop: &DfDropDatabase) -> Result<PlanNode> {
        if drop.name.0.is_empty() {
            return Result::Err(ErrorCode::SyntaxException("Drop database name is empty"));
        }
        let name = drop.name.0[0].value.clone();

        Ok(PlanNode::DropDatabase(DropDatabasePlan {
            if_exists: drop.if_exists,
            db: name,
        }))
    }

    #[tracing::instrument(level = "info", skip(self, use_db), fields(ctx.id = self.ctx.get_id().as_str()))]
    pub fn sql_use_database_to_plan(&self, use_db: &DfUseDatabase) -> Result<PlanNode> {
        let db = use_db.name.0[0].value.clone();
        Ok(PlanNode::UseDatabase(UseDatabasePlan { db }))
    }

    #[tracing::instrument(level = "info", skip(self, kill), fields(ctx.id = self.ctx.get_id().as_str()))]
    pub fn sql_kill_query_to_plan(&self, kill: &DfKillStatement) -> Result<PlanNode> {
        let id = kill.object_id.value.clone();
        Ok(PlanNode::Kill(KillPlan {
            id,
            kill_connection: false,
        }))
    }

    #[tracing::instrument(level = "info", skip(self, kill), fields(ctx.id = self.ctx.get_id().as_str()))]
    pub fn sql_kill_connection_to_plan(&self, kill: &DfKillStatement) -> Result<PlanNode> {
        let id = kill.object_id.value.clone();
        Ok(PlanNode::Kill(KillPlan {
            id,
            kill_connection: true,
        }))
    }

    #[tracing::instrument(level = "info", skip(self, create), fields(ctx.id = self.ctx.get_id().as_str()))]
    pub fn sql_create_table_to_plan(&self, create: &DfCreateTable) -> Result<PlanNode> {
        let mut db = self.ctx.get_current_database();
        if create.name.0.is_empty() {
            return Result::Err(ErrorCode::SyntaxException("Create table name is empty"));
        }
        let mut table = create.name.0[0].value.clone();
        if create.name.0.len() > 1 {
            db = table;
            table = create.name.0[1].value.clone();
        }

        let fields = create
            .columns
            .iter()
            .map(|column| {
                SQLCommon::make_data_type(&column.data_type)
                    .map(|data_type| DataField::new(&column.name.value, data_type, false))
            })
            .collect::<Result<Vec<DataField>>>()?;

        let mut options = HashMap::new();
        for p in create.options.iter() {
            options.insert(
                p.name.value.to_lowercase(),
                p.value
                    .to_string()
                    .trim_matches(|s| s == '\'' || s == '"')
                    .to_string(),
            );
        }

        let schema = DataSchemaRefExt::create(fields);
        Ok(PlanNode::CreateTable(CreateTablePlan {
            if_not_exists: create.if_not_exists,
            db,
            table,
            table_meta: TableMeta {
                schema,
                engine: create.engine.clone(),
                options,
            },
        }))
    }

    #[tracing::instrument(level = "info", skip(self, create), fields(ctx.id = self.ctx.get_id().as_str()))]
    pub fn sql_create_user_to_plan(&self, create: &DfCreateUser) -> Result<PlanNode> {
        Ok(PlanNode::CreateUser(CreateUserPlan {
            name: create.name.clone(),
            password: Vec::from(create.password.clone()),
            hostname: create.hostname.clone(),
            auth_type: create.auth_type.clone(),
        }))
    }

    #[tracing::instrument(level = "info", skip(self, alter), fields(ctx.id = self.ctx.get_id().as_str()))]
    pub fn sql_alter_user_to_plan(&self, alter: &DfAlterUser) -> Result<PlanNode> {
        Ok(PlanNode::AlterUser(AlterUserPlan {
            if_current_user: alter.if_current_user,
            name: alter.name.clone(),
            new_password: Vec::from(alter.new_password.clone()),
            hostname: alter.hostname.clone(),
            new_auth_type: alter.new_auth_type.clone(),
        }))
    }

    #[tracing::instrument(level = "info", skip(self, grant), fields(ctx.id = self.ctx.get_id().as_str()))]
    pub fn sql_grant_privilege_to_plan(&self, grant: &DfGrantStatement) -> Result<PlanNode> {
        Ok(PlanNode::GrantPrivilege(GrantPrivilegePlan {
            name: grant.name.clone(),
            hostname: grant.hostname.clone(),
            priv_types: grant.priv_types,
        }))
    }

    #[tracing::instrument(level = "info", skip(self, show_create), fields(ctx.id = self.ctx.get_id().as_str()))]
    pub fn sql_show_create_table_to_plan(
        &self,
        show_create: &DfShowCreateTable,
    ) -> Result<PlanNode> {
        let mut db = self.ctx.get_current_database();
        if show_create.name.0.is_empty() {
            return Result::Err(ErrorCode::SyntaxException(
                "Show create table name is empty",
            ));
        }
        let mut table = show_create.name.0[0].value.clone();
        if show_create.name.0.len() > 1 {
            db = table;
            table = show_create.name.0[1].value.clone();
>>>>>>> 18dbf54f
        }
    }

    async fn build_plan(
        statements: Vec<DfStatement>,
        ctx: DatabendQueryContextRef,
    ) -> Result<PlanNode> {
<<<<<<< HEAD
        if statements.len() != 1 {
            return Err(ErrorCode::SyntaxException("Only support single query"));
=======
        let mut db_name = self.ctx.get_current_database();
        let mut tbl_name = table_name.0[0].value.clone();

        if table_name.0.len() > 1 {
            db_name = tbl_name;
            tbl_name = table_name.0[1].value.clone();
        }

        let table = self.ctx.get_table(&db_name, &tbl_name)?;
        let mut schema = table.schema();
        let tbl_id = table.get_id();

        if !columns.is_empty() {
            let fields = columns
                .iter()
                .map(|ident| schema.field_with_name(&ident.value).map(|v| v.clone()))
                .collect::<Result<Vec<_>>>()?;

            schema = DataSchemaRefExt::create(fields);
        }

        let mut values_opt = None;
        let mut select_plan = None;
        if let Some(source) = source {
            if let sqlparser::ast::SetExpr::Values(_vs) = &source.body {
                tracing::debug!("{:?}", format_sql);
                let index = format_sql.find_substring(" VALUES ").unwrap();
                let values = &format_sql[index + " VALUES ".len()..];
                values_opt = Some(values.to_owned());
            } else if let sqlparser::ast::SetExpr::Select(_) = &source.body {
                select_plan = Some(Box::new(self.query_to_plan(source)?));
            }
        }

        let plan_node = InsertIntoPlan {
            db_name,
            tbl_name,
            tbl_id,
            schema,
            select_plan,
            values_opt,
        };
        Ok(PlanNode::InsertInto(plan_node))
    }

    /// Generate a logic plan from an SQL query
    pub fn query_to_plan(&self, query: &sqlparser::ast::Query) -> Result<PlanNode> {
        if query.with.is_some() {
            return Result::Err(ErrorCode::UnImplement("CTE is not yet implement"));
>>>>>>> 18dbf54f
        }

        match statements[0].analyze(ctx.clone()).await? {
            AnalyzedResult::SimpleQuery(plan) => Ok(plan),
            AnalyzedResult::SelectQuery(data) => Self::build_query_plan(&data),
            AnalyzedResult::ExplainQuery(data) => Self::build_explain_plan(&data, &ctx),
        }
    }

<<<<<<< HEAD
    pub fn build_query_plan(data: &QueryAnalyzeState) -> Result<PlanNode> {
        let from = Self::build_from_plan(data)?;
        let filter = Self::build_filter_plan(from, data)?;
        let group_by = Self::build_group_by_plan(filter, data)?;
        let having = Self::build_having_plan(group_by, data)?;
        let order_by = Self::build_order_by_plan(having, data)?;
        let projection = Self::build_projection_plan(order_by, data)?;
        let limit = Self::build_limit_plan(projection, data)?;
=======
    /// Generate a logic plan from an SQL select
    /// For example:
    /// "select sum(number+1)+2, number%3 as id from numbers(10) where number>1 group by id having id>1 order by id desc limit 3"
    #[tracing::instrument(level = "info", skip(self, select, limit, order_by))]
    fn select_to_plan(
        &self,
        select: &sqlparser::ast::Select,
        limit: &Option<sqlparser::ast::Expr>,
        offset: &Option<sqlparser::ast::Offset>,
        order_by: &[OrderByExpr],
    ) -> Result<PlanNode> {
        // Filter expression
        // In example: Filter=(number > 1)
        let plan = self
            .plan_tables_with_joins(&select.from)
            .and_then(|input| self.filter(&input, &select.selection, Some(select)))?;

        // Projection expression
        // In example: Projection=[(sum((number + 1)) + 2), (number % 3) as id]
        let projection_exprs = select
            .projection
            .iter()
            .map(|e| self.sql_select_to_rex(e, &plan.schema(), Some(select)))
            .collect::<Result<Vec<Expression>>>()?
            .iter()
            .flat_map(|expr| expand_wildcard(expr, &plan.schema()))
            .collect::<Vec<Expression>>();

        // Aliases replacement for group by, having, sorting
        // In example: Aliases=[("id", (number % 3))]
        let aliases = extract_aliases(&projection_exprs);

        // Group By expression after against aliases
        // In example: GroupBy=[(number % 3)]
        let group_by_exprs = select
            .group_by
            .iter()
            .map(|e| {
                self.sql_to_rex(e, &plan.schema(), Some(select))
                    .and_then(|expr| resolve_aliases_to_exprs(&expr, &aliases))
            })
            .collect::<Result<Vec<_>>>()?;

        // Having Expression after against aliases
        // In example: Having=((number % 3) > 1)
        let having_expr_opt = select
            .having
            .as_ref()
            .map::<Result<Expression>, _>(|having_expr| {
                let having_expr = self.sql_to_rex(having_expr, &plan.schema(), Some(select))?;
                let having_expr = resolve_aliases_to_exprs(&having_expr, &aliases)?;

                Ok(having_expr)
            })
            .transpose()?;

        // OrderBy expression after against aliases
        // In example: Sort=(number % 3)
        let order_by_exprs = order_by
            .iter()
            .map(|e| -> Result<Expression> {
                let new_expr = self
                    .sql_to_rex(&e.expr, &plan.schema(), Some(select))
                    .and_then(|expr| resolve_aliases_to_exprs(&expr, &aliases))?;
                Ok(Expression::Sort {
                    expr: Box::new(new_expr.clone()),
                    asc: e.asc.unwrap_or(true),
                    nulls_first: e.nulls_first.unwrap_or(true),
                    origin_expr: Box::new(new_expr),
                })
            })
            .collect::<Result<Vec<Expression>>>()?;

        // The outer expressions we will search through for
        // aggregates. Aggregates may be sourced from the SELECT, order by, having ...
        let mut expression_exprs = projection_exprs.clone();
        // from order by
        expression_exprs.extend_from_slice(&order_by_exprs);
        let expression_with_sort = expression_exprs.clone();
        // ... or from the HAVING.
        if let Some(having_expr) = &having_expr_opt {
            expression_exprs.push(having_expr.clone());
        }

        // All of the aggregate expressions (deduplicated).
        // In example: aggr=[[sum((number + 1))]]
        let aggr_exprs = find_aggregate_exprs(&expression_exprs);

        let has_aggr = aggr_exprs.len() + group_by_exprs.len() > 0;
        let (plan, having_expr_post_aggr_opt) = if has_aggr {
            let aggr_projection_exprs = group_by_exprs
                .iter()
                .chain(aggr_exprs.iter())
                .cloned()
                .collect::<Vec<_>>();

            let before_aggr_exprs = expand_aggregate_arg_exprs(&aggr_projection_exprs);

            // Build aggregate inner expression plan and then aggregate&groupby plan.
            // In example:
            // inner expression=[(number + 1), (number % 3)]
            let plan = self
                .expression(&plan, &before_aggr_exprs, "Before GroupBy")
                .and_then(|input| self.aggregate(&input, &aggr_exprs, &group_by_exprs))?;

            // After aggregation, these are all of the columns that will be
            // available to next phases of planning.
            let column_exprs_post_aggr = aggr_projection_exprs
                .iter()
                .map(|expr| expr_as_column_expr(expr))
                .collect::<Result<Vec<_>>>()?;

            // Rewrite the SELECT expression to use the columns produced by the aggregation.
            // In example:[col("number + 1"), col("number % 3")]
            let select_exprs_post_aggr = expression_exprs
                .iter()
                .map(|expr| rebase_expr(expr, &aggr_projection_exprs))
                .collect::<Result<Vec<_>>>()?;

            if let Ok(Some(expr)) =
                find_columns_not_satisfy_exprs(&column_exprs_post_aggr, &select_exprs_post_aggr)
            {
                return Err(ErrorCode::IllegalAggregateExp(format!(
                    "Column `{:?}` is not under aggregate function and not in GROUP BY: While processing {:?}",
                    expr, select_exprs_post_aggr
                )));
            }

            // Rewrite the HAVING expression to use the columns produced by the
            // aggregation.
            let having_expr_post_aggr_opt = if let Some(having_expr) = &having_expr_opt {
                let having_expr_post_aggr = rebase_expr(having_expr, &aggr_projection_exprs)?;
                if let Ok(Some(expr)) = find_columns_not_satisfy_exprs(&column_exprs_post_aggr, &[
                    having_expr_post_aggr.clone(),
                ]) {
                    return Err(ErrorCode::IllegalAggregateExp(format!(
                        "Column `{:?}` is not under aggregate function and not in GROUP BY: While processing {:?}",
                        expr, having_expr_post_aggr
                    )));
                }
                Some(having_expr_post_aggr)
            } else {
                None
            };

            (plan, having_expr_post_aggr_opt)
        } else {
            (plan, having_expr_opt)
        };

        let stage_phase = if order_by_exprs.is_empty() {
            "Before Projection"
        } else {
            "Before OrderBy"
        };

        let plan = self.expression(&plan, &expression_with_sort, stage_phase)?;

        // Having.
        let plan = self.having(&plan, having_expr_post_aggr_opt)?;
        // Order by
        let plan = self.sort(&plan, &order_by_exprs)?;
        // Projection
        let plan = self.project(&plan, &projection_exprs)?;
        // Limit.
        let plan = self.limit(&plan, limit, offset, Some(select))?;

>>>>>>> 18dbf54f
        Ok(PlanNode::Select(SelectPlan {
            input: Arc::new(limit),
        }))
    }

    fn build_explain_plan(
        _data: &QueryNormalizerData,
        _ctx: &DatabendQueryContextRef,
    ) -> Result<PlanNode> {
        // let query_plan = Self::build_query_plan(data)?;
        // Ok(PlanNode::Explain(ExplainPlan {}))
        unimplemented!("")
    }

    fn build_from_plan(data: &QueryAnalyzeState) -> Result<PlanNode> {
        match &data.relation {
            QueryRelation::None => Err(ErrorCode::LogicalError("Not from in select query")),
            QueryRelation::Nested(data) => Self::build_query_plan(data),
            QueryRelation::FromTable(plan) => Ok(PlanNode::ReadSource(plan.as_ref().clone())),
        }
    }

<<<<<<< HEAD
    /// Apply a filter to the plan
    fn build_filter_plan(plan: PlanNode, data: &QueryAnalyzeState) -> Result<PlanNode> {
        match &data.filter {
            None => Ok(plan),
            Some(predicate) => {
                let predicate = predicate.clone();
                let builder = PlanBuilder::from(&plan).filter(predicate)?;
                builder.build()
=======
    fn plan_with_dummy_source(&self) -> Result<PlanNode> {
        let db_name = "system";
        let table_name = "one";

        let table = self.ctx.get_table(db_name, table_name)?;
        let source_plan = table.read_plan(self.ctx.clone(), Some(Extras::default()))?;

        let dummy_read_plan = PlanNode::ReadSource(source_plan);
        Ok(dummy_read_plan)
    }

    fn plan_table_with_joins(&self, t: &sqlparser::ast::TableWithJoins) -> Result<PlanNode> {
        self.create_relation(&t.relation)
    }

    fn create_relation(&self, relation: &sqlparser::ast::TableFactor) -> Result<PlanNode> {
        match relation {
            TableFactor::Table { name, args, .. } => {
                let mut db_name = self.ctx.get_current_database();
                let mut table_name = name.to_string();
                if name.0.len() == 2 {
                    db_name = name.0[0].to_string();
                    table_name = name.0[1].to_string();
                }
                let table;

                // only table functions has table args
                if !args.is_empty() {
                    if name.0.len() >= 2 {
                        return Result::Err(ErrorCode::BadArguments(
                            "Currently table can't have arguments",
                        ));
                    }

                    let empty_schema = Arc::new(DataSchema::empty());
                    let table_args = args.iter().try_fold(
                        Vec::with_capacity(args.len()),
                        |mut acc, f_arg| {
                            let item = match f_arg {
                                FunctionArg::Named { arg, .. } => {
                                    self.sql_to_rex(arg, empty_schema.as_ref(), None)?
                                }
                                FunctionArg::Unnamed(arg) => {
                                    self.sql_to_rex(arg, empty_schema.as_ref(), None)?
                                }
                            };
                            acc.push(item);
                            Ok::<_, ErrorCode>(acc)
                        },
                    )?;

                    let table_func = self
                        .ctx
                        .get_catalog()
                        .get_table_function(&table_name, Some(table_args))?;
                    table = table_func.as_table();
                } else {
                    table = self.ctx.get_table(&db_name, &table_name)?;
                }

                // TODO: Move ReadSourcePlan to SelectInterpreter
                let source_plan = table.read_plan(self.ctx.clone(), None)?;

                let dummy_read_plan = PlanNode::ReadSource(source_plan);
                Ok(dummy_read_plan)
            }
            TableFactor::Derived { subquery, .. } => self.query_to_plan(subquery),
            TableFactor::NestedJoin(table_with_joins) => {
                self.plan_table_with_joins(table_with_joins)
            }
            TableFactor::TableFunction { .. } => {
                Result::Err(ErrorCode::UnImplement("Unsupported table function"))
>>>>>>> 18dbf54f
            }
        }
    }

    fn build_group_by_plan(plan: PlanNode, data: &QueryAnalyzeState) -> Result<PlanNode> {
        // S0: Apply a partial aggregator plan.
        // S1: Apply a fragment plan for distributed planners split.
        // S2: Apply a final aggregator plan.

        let mut builder = PlanBuilder::from(&plan);
        if !data.aggregate_expressions.is_empty() || !data.group_by_expressions.is_empty() {
            let before_group_by_expr = &data.before_group_by_expressions;
            builder = builder.expression(before_group_by_expr, "Before group by")?;
            let after_expression = builder.build()?;

            let schema = after_expression.schema();
            let aggr_expr = &data.aggregate_expressions;
            let group_by_expr = &data.group_by_expressions;
            builder = PlanBuilder::from(&after_expression);
            builder = builder.aggregate_partial(aggr_expr, group_by_expr)?;
            builder = builder.aggregate_final(schema, aggr_expr, group_by_expr)?;
        }

        builder.build()
    }

<<<<<<< HEAD
    fn build_having_plan(plan: PlanNode, data: &QueryAnalyzeState) -> Result<PlanNode> {
        let mut builder = PlanBuilder::from(&plan);
=======
    /// Generate a relational expression from a SQL expression
    pub fn sql_to_rex(
        &self,
        expr: &sqlparser::ast::Expr,
        schema: &DataSchema,
        select: Option<&sqlparser::ast::Select>,
    ) -> Result<Expression> {
        match expr {
            sqlparser::ast::Expr::Value(value) => Self::value_to_rex(value),
            sqlparser::ast::Expr::Identifier(ref v) => Ok(Expression::Column(v.clone().value)),
            sqlparser::ast::Expr::BinaryOp { left, op, right } => {
                Ok(Expression::BinaryExpression {
                    op: format!("{}", op),
                    left: Box::new(self.sql_to_rex(left, schema, select)?),
                    right: Box::new(self.sql_to_rex(right, schema, select)?),
                })
            }
            sqlparser::ast::Expr::UnaryOp { op, expr } => match op {
                UnaryOperator::Plus => self.sql_to_rex(expr, schema, select),
                _ => Ok(Expression::UnaryExpression {
                    op: format!("{}", op),
                    expr: Box::new(self.sql_to_rex(expr, schema, select)?),
                }),
            },
            sqlparser::ast::Expr::IsNull(expr) => Ok(Expression::ScalarFunction {
                op: "isnull".to_owned(),
                args: vec![self.sql_to_rex(expr, schema, select)?],
            }),
            sqlparser::ast::Expr::IsNotNull(expr) => Ok(Expression::ScalarFunction {
                op: "isnotnull".to_owned(),
                args: vec![self.sql_to_rex(expr, schema, select)?],
            }),
            sqlparser::ast::Expr::Exists(q) => Ok(Expression::ScalarFunction {
                op: "EXISTS".to_lowercase(),
                args: vec![self.subquery_to_rex(q)?],
            }),
            sqlparser::ast::Expr::Subquery(q) => Ok(self.scalar_subquery_to_rex(q)?),
            sqlparser::ast::Expr::Nested(e) => self.sql_to_rex(e, schema, select),
            sqlparser::ast::Expr::Tuple(exprs) => {
                if exprs.len() == 1 {
                    return self.sql_to_rex(&exprs[0], schema, select);
                }

                let mut args = vec![];
                for expr in exprs {
                    args.push(self.sql_to_rex(expr, schema, select)?);
                }
                Ok(Expression::ScalarFunction {
                    op: "tuple".to_owned(),
                    args,
                })
            }
            sqlparser::ast::Expr::CompoundIdentifier(ids) => {
                self.process_compound_ident(ids.as_slice(), select)
            }
            sqlparser::ast::Expr::Function(e) => {
                let mut args = Vec::with_capacity(e.args.len());
>>>>>>> 18dbf54f

        if !data.expressions.is_empty() {
            let before_expressions = &data.expressions;
            match data.order_by_expressions.is_empty() {
                true => {
                    builder = builder.expression(before_expressions, "Before order")?;
                }
                false => {
                    builder = builder.expression(before_expressions, "Before projection")?;
                }
            };
        }

        if let Some(having_predicate) = &data.having {
            builder = builder.having(having_predicate.clone())?;
        }

        builder.build()
    }

    fn build_order_by_plan(plan: PlanNode, data: &QueryAnalyzeState) -> Result<PlanNode> {
        match data.order_by_expressions.is_empty() {
            true => Ok(plan),
            false => PlanBuilder::from(&plan)
                .sort(&data.order_by_expressions)?
                .build(),
        }
    }

    fn build_projection_plan(plan: PlanNode, data: &QueryAnalyzeState) -> Result<PlanNode> {
        PlanBuilder::from(&plan)
            .project(&data.projection_expressions)?
            .build()
    }

    fn build_limit_plan(input: PlanNode, data: &QueryAnalyzeState) -> Result<PlanNode> {
        PlanBuilder::from(&input)
            .limit_offset(data.limit, data.offset.unwrap_or(0))?
            .build()
    }
}<|MERGE_RESOLUTION|>--- conflicted
+++ resolved
@@ -14,7 +14,6 @@
 
 use std::sync::Arc;
 
-<<<<<<< HEAD
 use common_exception::ErrorCode;
 use common_exception::Result;
 use common_planners::PlanBuilder;
@@ -27,70 +26,6 @@
 use crate::sql::statements::QueryAnalyzeState;
 use crate::sql::statements::QueryNormalizerData;
 use crate::sql::statements::QueryRelation;
-=======
-use common_datavalues::prelude::*;
-use common_exception::ErrorCode;
-use common_exception::Result;
-use common_functions::aggregates::AggregateFunctionFactory;
-use common_meta_types::TableMeta;
-use common_planners::expand_aggregate_arg_exprs;
-use common_planners::expand_wildcard;
-use common_planners::expr_as_column_expr;
-use common_planners::extract_aliases;
-use common_planners::find_aggregate_exprs;
-use common_planners::find_columns_not_satisfy_exprs;
-use common_planners::rebase_expr;
-use common_planners::rebase_expr_from_input;
-use common_planners::resolve_aliases_to_exprs;
-use common_planners::sort_to_inner_expr;
-use common_planners::unwrap_alias_exprs;
-use common_planners::AlterUserPlan;
-use common_planners::CreateDatabasePlan;
-use common_planners::CreateTablePlan;
-use common_planners::CreateUserPlan;
-use common_planners::DescribeTablePlan;
-use common_planners::DropDatabasePlan;
-use common_planners::DropTablePlan;
-use common_planners::ExplainPlan;
-use common_planners::Expression;
-use common_planners::Extras;
-use common_planners::GrantPrivilegePlan;
-use common_planners::InsertIntoPlan;
-use common_planners::KillPlan;
-use common_planners::PlanBuilder;
-use common_planners::PlanNode;
-use common_planners::SelectPlan;
-use common_planners::SettingPlan;
-use common_planners::ShowCreateTablePlan;
-use common_planners::TruncateTablePlan;
-use common_planners::UseDatabasePlan;
-use common_planners::VarValue;
-use common_tracing::tracing;
-use nom::FindSubstring;
-use sqlparser::ast::FunctionArg;
-use sqlparser::ast::Ident;
-use sqlparser::ast::ObjectName;
-use sqlparser::ast::OrderByExpr;
-use sqlparser::ast::Query;
-use sqlparser::ast::Statement;
-use sqlparser::ast::TableFactor;
-use sqlparser::ast::UnaryOperator;
-
-use crate::catalogs::Catalog;
-use crate::catalogs::ToReadDataSourcePlan;
-use crate::functions::ContextFunction;
-use crate::sessions::DatabendQueryContextRef;
-use crate::sql::sql_statement::DfCreateTable;
-use crate::sql::sql_statement::DfDropDatabase;
-use crate::sql::sql_statement::DfUseDatabase;
-use crate::sql::DfAlterUser;
-use crate::sql::DfCreateDatabase;
-use crate::sql::DfCreateUser;
-use crate::sql::DfDescribeTable;
-use crate::sql::DfDropTable;
-use crate::sql::DfExplain;
-use crate::sql::DfGrantStatement;
->>>>>>> 18dbf54f
 use crate::sql::DfHint;
 use crate::sql::DfParser;
 use crate::sql::DfStatement;
@@ -103,7 +38,6 @@
         PlanParser::build_plan(statements, ctx).await
     }
 
-<<<<<<< HEAD
     pub async fn parse_with_hint(
         query: &str,
         ctx: DatabendQueryContextRef,
@@ -111,296 +45,6 @@
         match DfParser::parse_sql(query) {
             Err(cause) => (Err(cause), vec![]),
             Ok((statements, hints)) => (PlanParser::build_plan(statements, ctx).await, hints),
-=======
-    pub fn build_from_sql(&self, query: &str) -> Result<PlanNode> {
-        tracing::debug!(query);
-        DfParser::parse_sql(query).and_then(|(stmts, _)| {
-            stmts
-                .first()
-                .map(|statement| self.statement_to_plan(statement))
-                .unwrap_or_else(|| {
-                    Result::Err(ErrorCode::SyntaxException("Only support single query"))
-                })
-        })
-    }
-
-    pub fn build_with_hint_from_sql(&self, query: &str) -> (Result<PlanNode>, Vec<DfHint>) {
-        tracing::debug!(query);
-        let stmt_hints = DfParser::parse_sql(query);
-        match stmt_hints {
-            Ok((stmts, hints)) => match stmts.first() {
-                Some(stmt) => (self.statement_to_plan(stmt), hints),
-                None => (
-                    Result::Err(ErrorCode::SyntaxException("Only support single query")),
-                    vec![],
-                ),
-            },
-            Err(e) => (Err(e), vec![]),
-        }
-    }
-
-    pub fn statement_to_plan(&self, statement: &DfStatement) -> Result<PlanNode> {
-        match statement {
-            DfStatement::Statement(v) => self.sql_statement_to_plan(v),
-            DfStatement::Explain(v) => self.sql_explain_to_plan(v),
-            DfStatement::ShowDatabases(v) => self.sql_show_databases_to_plan(v),
-            DfStatement::CreateDatabase(v) => self.sql_create_database_to_plan(v),
-            DfStatement::DropDatabase(v) => self.sql_drop_database_to_plan(v),
-            DfStatement::CreateTable(v) => self.sql_create_table_to_plan(v),
-            DfStatement::DescribeTable(v) => self.sql_describe_table_to_plan(v),
-            DfStatement::DropTable(v) => self.sql_drop_table_to_plan(v),
-            DfStatement::TruncateTable(v) => self.sql_truncate_table_to_plan(v),
-            DfStatement::UseDatabase(v) => self.sql_use_database_to_plan(v),
-            DfStatement::ShowCreateTable(v) => self.sql_show_create_table_to_plan(v),
-            DfStatement::ShowTables(df) => {
-                let show_sql = match df {
-                    DfShowTables::All => {
-                        format!(
-                            "SELECT name FROM system.tables where database = '{}' ORDER BY database, name",
-                            self.ctx.get_current_database()
-                        )
-                    }
-                    DfShowTables::Like(i) => {
-                        format!(
-                            "SELECT name FROM system.tables where database = '{}' AND name LIKE {} ORDER BY database, name",
-                            self.ctx.get_current_database(), i,
-                        )
-                    }
-                    DfShowTables::Where(e) => {
-                        format!(
-                            "SELECT name FROM system.tables where database = '{}' AND ({}) ORDER BY database, name",
-                            self.ctx.get_current_database(), e,
-                        )
-                    }
-                    DfShowTables::FromOrIn(name) => {
-                        format!(
-                            "SELECT name FROM system.tables where database = '{}' ORDER BY database, name",
-                            name.0[0].value.clone()
-                        )
-                    }
-                };
-                self.build_from_sql(show_sql.as_str())
-            }
-            DfStatement::ShowSettings(_) => {
-                self.build_from_sql("SELECT name, value FROM system.settings ORDER BY name")
-            }
-            DfStatement::ShowProcessList(_) => {
-                self.build_from_sql("SELECT * FROM system.processes")
-            }
-            DfStatement::ShowMetrics(_) => self.build_from_sql("SELECT * FROM system.metrics"),
-            DfStatement::KillQuery(v) => self.sql_kill_query_to_plan(v),
-            DfStatement::KillConn(v) => self.sql_kill_connection_to_plan(v),
-            DfStatement::CreateUser(v) => self.sql_create_user_to_plan(v),
-            DfStatement::ShowUsers(_) => {
-                self.build_from_sql("SELECT * FROM system.users ORDER BY name")
-            }
-            DfStatement::AlterUser(v) => self.sql_alter_user_to_plan(v),
-            DfStatement::GrantPrivilege(v) => self.sql_grant_privilege_to_plan(v),
-        }
-    }
-
-    /// Builds plan from AST statement.
-    #[tracing::instrument(level = "info", skip(self, statement))]
-    pub fn sql_statement_to_plan(&self, statement: &sqlparser::ast::Statement) -> Result<PlanNode> {
-        match statement {
-            Statement::Query(query) => self.query_to_plan(query),
-            Statement::SetVariable {
-                variable, value, ..
-            } => self.set_variable_to_plan(variable, value),
-
-            Statement::Insert {
-                table_name,
-                columns,
-                source,
-                ..
-            } => {
-                let format_sql = format!("{}", statement);
-                self.insert_to_plan(table_name, columns, source, &format_sql)
-            }
-
-            _ => Result::Err(ErrorCode::SyntaxException(format!(
-                "Unsupported statement {:?}",
-                statement
-            ))),
-        }
-    }
-
-    /// Generate a logic plan from an EXPLAIN
-    #[tracing::instrument(level = "info", skip(self, explain))]
-    pub fn sql_explain_to_plan(&self, explain: &DfExplain) -> Result<PlanNode> {
-        let plan = self.sql_statement_to_plan(&explain.statement)?;
-        Ok(PlanNode::Explain(ExplainPlan {
-            typ: explain.typ,
-            input: Arc::new(plan),
-        }))
-    }
-
-    /// DfCreateDatabase to plan.
-    #[tracing::instrument(level = "info", skip(self, create), fields(ctx.id = self.ctx.get_id().as_str()))]
-    pub fn sql_create_database_to_plan(&self, create: &DfCreateDatabase) -> Result<PlanNode> {
-        if create.name.0.is_empty() {
-            return Result::Err(ErrorCode::SyntaxException("Create database name is empty"));
-        }
-        let name = create.name.0[0].value.clone();
-
-        let mut options = HashMap::new();
-        for p in create.options.iter() {
-            options.insert(p.name.value.to_lowercase(), p.value.to_string());
-        }
-
-        Ok(PlanNode::CreateDatabase(CreateDatabasePlan {
-            if_not_exists: create.if_not_exists,
-            db: name,
-            options,
-        }))
-    }
-
-    /// DfShowDatabase to plan
-    #[tracing::instrument(level = "info", skip(self, show), fields(ctx.id = self.ctx.get_id().as_str()))]
-    pub fn sql_show_databases_to_plan(&self, show: &DfShowDatabases) -> Result<PlanNode> {
-        let where_clause = match &show.where_opt {
-            Some(expr) => format!("WHERE {}", expr),
-            None => String::from(""),
-        };
-
-        self.build_from_sql(
-            format!(
-                "SELECT name AS Database FROM system.databases {} ORDER BY name",
-                where_clause
-            )
-            .as_str(),
-        )
-    }
-
-    /// DfDropDatabase to plan.
-    #[tracing::instrument(level = "info", skip(self, drop), fields(ctx.id = self.ctx.get_id().as_str()))]
-    pub fn sql_drop_database_to_plan(&self, drop: &DfDropDatabase) -> Result<PlanNode> {
-        if drop.name.0.is_empty() {
-            return Result::Err(ErrorCode::SyntaxException("Drop database name is empty"));
-        }
-        let name = drop.name.0[0].value.clone();
-
-        Ok(PlanNode::DropDatabase(DropDatabasePlan {
-            if_exists: drop.if_exists,
-            db: name,
-        }))
-    }
-
-    #[tracing::instrument(level = "info", skip(self, use_db), fields(ctx.id = self.ctx.get_id().as_str()))]
-    pub fn sql_use_database_to_plan(&self, use_db: &DfUseDatabase) -> Result<PlanNode> {
-        let db = use_db.name.0[0].value.clone();
-        Ok(PlanNode::UseDatabase(UseDatabasePlan { db }))
-    }
-
-    #[tracing::instrument(level = "info", skip(self, kill), fields(ctx.id = self.ctx.get_id().as_str()))]
-    pub fn sql_kill_query_to_plan(&self, kill: &DfKillStatement) -> Result<PlanNode> {
-        let id = kill.object_id.value.clone();
-        Ok(PlanNode::Kill(KillPlan {
-            id,
-            kill_connection: false,
-        }))
-    }
-
-    #[tracing::instrument(level = "info", skip(self, kill), fields(ctx.id = self.ctx.get_id().as_str()))]
-    pub fn sql_kill_connection_to_plan(&self, kill: &DfKillStatement) -> Result<PlanNode> {
-        let id = kill.object_id.value.clone();
-        Ok(PlanNode::Kill(KillPlan {
-            id,
-            kill_connection: true,
-        }))
-    }
-
-    #[tracing::instrument(level = "info", skip(self, create), fields(ctx.id = self.ctx.get_id().as_str()))]
-    pub fn sql_create_table_to_plan(&self, create: &DfCreateTable) -> Result<PlanNode> {
-        let mut db = self.ctx.get_current_database();
-        if create.name.0.is_empty() {
-            return Result::Err(ErrorCode::SyntaxException("Create table name is empty"));
-        }
-        let mut table = create.name.0[0].value.clone();
-        if create.name.0.len() > 1 {
-            db = table;
-            table = create.name.0[1].value.clone();
-        }
-
-        let fields = create
-            .columns
-            .iter()
-            .map(|column| {
-                SQLCommon::make_data_type(&column.data_type)
-                    .map(|data_type| DataField::new(&column.name.value, data_type, false))
-            })
-            .collect::<Result<Vec<DataField>>>()?;
-
-        let mut options = HashMap::new();
-        for p in create.options.iter() {
-            options.insert(
-                p.name.value.to_lowercase(),
-                p.value
-                    .to_string()
-                    .trim_matches(|s| s == '\'' || s == '"')
-                    .to_string(),
-            );
-        }
-
-        let schema = DataSchemaRefExt::create(fields);
-        Ok(PlanNode::CreateTable(CreateTablePlan {
-            if_not_exists: create.if_not_exists,
-            db,
-            table,
-            table_meta: TableMeta {
-                schema,
-                engine: create.engine.clone(),
-                options,
-            },
-        }))
-    }
-
-    #[tracing::instrument(level = "info", skip(self, create), fields(ctx.id = self.ctx.get_id().as_str()))]
-    pub fn sql_create_user_to_plan(&self, create: &DfCreateUser) -> Result<PlanNode> {
-        Ok(PlanNode::CreateUser(CreateUserPlan {
-            name: create.name.clone(),
-            password: Vec::from(create.password.clone()),
-            hostname: create.hostname.clone(),
-            auth_type: create.auth_type.clone(),
-        }))
-    }
-
-    #[tracing::instrument(level = "info", skip(self, alter), fields(ctx.id = self.ctx.get_id().as_str()))]
-    pub fn sql_alter_user_to_plan(&self, alter: &DfAlterUser) -> Result<PlanNode> {
-        Ok(PlanNode::AlterUser(AlterUserPlan {
-            if_current_user: alter.if_current_user,
-            name: alter.name.clone(),
-            new_password: Vec::from(alter.new_password.clone()),
-            hostname: alter.hostname.clone(),
-            new_auth_type: alter.new_auth_type.clone(),
-        }))
-    }
-
-    #[tracing::instrument(level = "info", skip(self, grant), fields(ctx.id = self.ctx.get_id().as_str()))]
-    pub fn sql_grant_privilege_to_plan(&self, grant: &DfGrantStatement) -> Result<PlanNode> {
-        Ok(PlanNode::GrantPrivilege(GrantPrivilegePlan {
-            name: grant.name.clone(),
-            hostname: grant.hostname.clone(),
-            priv_types: grant.priv_types,
-        }))
-    }
-
-    #[tracing::instrument(level = "info", skip(self, show_create), fields(ctx.id = self.ctx.get_id().as_str()))]
-    pub fn sql_show_create_table_to_plan(
-        &self,
-        show_create: &DfShowCreateTable,
-    ) -> Result<PlanNode> {
-        let mut db = self.ctx.get_current_database();
-        if show_create.name.0.is_empty() {
-            return Result::Err(ErrorCode::SyntaxException(
-                "Show create table name is empty",
-            ));
-        }
-        let mut table = show_create.name.0[0].value.clone();
-        if show_create.name.0.len() > 1 {
-            db = table;
-            table = show_create.name.0[1].value.clone();
->>>>>>> 18dbf54f
         }
     }
 
@@ -408,60 +52,8 @@
         statements: Vec<DfStatement>,
         ctx: DatabendQueryContextRef,
     ) -> Result<PlanNode> {
-<<<<<<< HEAD
         if statements.len() != 1 {
             return Err(ErrorCode::SyntaxException("Only support single query"));
-=======
-        let mut db_name = self.ctx.get_current_database();
-        let mut tbl_name = table_name.0[0].value.clone();
-
-        if table_name.0.len() > 1 {
-            db_name = tbl_name;
-            tbl_name = table_name.0[1].value.clone();
-        }
-
-        let table = self.ctx.get_table(&db_name, &tbl_name)?;
-        let mut schema = table.schema();
-        let tbl_id = table.get_id();
-
-        if !columns.is_empty() {
-            let fields = columns
-                .iter()
-                .map(|ident| schema.field_with_name(&ident.value).map(|v| v.clone()))
-                .collect::<Result<Vec<_>>>()?;
-
-            schema = DataSchemaRefExt::create(fields);
-        }
-
-        let mut values_opt = None;
-        let mut select_plan = None;
-        if let Some(source) = source {
-            if let sqlparser::ast::SetExpr::Values(_vs) = &source.body {
-                tracing::debug!("{:?}", format_sql);
-                let index = format_sql.find_substring(" VALUES ").unwrap();
-                let values = &format_sql[index + " VALUES ".len()..];
-                values_opt = Some(values.to_owned());
-            } else if let sqlparser::ast::SetExpr::Select(_) = &source.body {
-                select_plan = Some(Box::new(self.query_to_plan(source)?));
-            }
-        }
-
-        let plan_node = InsertIntoPlan {
-            db_name,
-            tbl_name,
-            tbl_id,
-            schema,
-            select_plan,
-            values_opt,
-        };
-        Ok(PlanNode::InsertInto(plan_node))
-    }
-
-    /// Generate a logic plan from an SQL query
-    pub fn query_to_plan(&self, query: &sqlparser::ast::Query) -> Result<PlanNode> {
-        if query.with.is_some() {
-            return Result::Err(ErrorCode::UnImplement("CTE is not yet implement"));
->>>>>>> 18dbf54f
         }
 
         match statements[0].analyze(ctx.clone()).await? {
@@ -471,7 +63,6 @@
         }
     }
 
-<<<<<<< HEAD
     pub fn build_query_plan(data: &QueryAnalyzeState) -> Result<PlanNode> {
         let from = Self::build_from_plan(data)?;
         let filter = Self::build_filter_plan(from, data)?;
@@ -480,175 +71,7 @@
         let order_by = Self::build_order_by_plan(having, data)?;
         let projection = Self::build_projection_plan(order_by, data)?;
         let limit = Self::build_limit_plan(projection, data)?;
-=======
-    /// Generate a logic plan from an SQL select
-    /// For example:
-    /// "select sum(number+1)+2, number%3 as id from numbers(10) where number>1 group by id having id>1 order by id desc limit 3"
-    #[tracing::instrument(level = "info", skip(self, select, limit, order_by))]
-    fn select_to_plan(
-        &self,
-        select: &sqlparser::ast::Select,
-        limit: &Option<sqlparser::ast::Expr>,
-        offset: &Option<sqlparser::ast::Offset>,
-        order_by: &[OrderByExpr],
-    ) -> Result<PlanNode> {
-        // Filter expression
-        // In example: Filter=(number > 1)
-        let plan = self
-            .plan_tables_with_joins(&select.from)
-            .and_then(|input| self.filter(&input, &select.selection, Some(select)))?;
 
-        // Projection expression
-        // In example: Projection=[(sum((number + 1)) + 2), (number % 3) as id]
-        let projection_exprs = select
-            .projection
-            .iter()
-            .map(|e| self.sql_select_to_rex(e, &plan.schema(), Some(select)))
-            .collect::<Result<Vec<Expression>>>()?
-            .iter()
-            .flat_map(|expr| expand_wildcard(expr, &plan.schema()))
-            .collect::<Vec<Expression>>();
-
-        // Aliases replacement for group by, having, sorting
-        // In example: Aliases=[("id", (number % 3))]
-        let aliases = extract_aliases(&projection_exprs);
-
-        // Group By expression after against aliases
-        // In example: GroupBy=[(number % 3)]
-        let group_by_exprs = select
-            .group_by
-            .iter()
-            .map(|e| {
-                self.sql_to_rex(e, &plan.schema(), Some(select))
-                    .and_then(|expr| resolve_aliases_to_exprs(&expr, &aliases))
-            })
-            .collect::<Result<Vec<_>>>()?;
-
-        // Having Expression after against aliases
-        // In example: Having=((number % 3) > 1)
-        let having_expr_opt = select
-            .having
-            .as_ref()
-            .map::<Result<Expression>, _>(|having_expr| {
-                let having_expr = self.sql_to_rex(having_expr, &plan.schema(), Some(select))?;
-                let having_expr = resolve_aliases_to_exprs(&having_expr, &aliases)?;
-
-                Ok(having_expr)
-            })
-            .transpose()?;
-
-        // OrderBy expression after against aliases
-        // In example: Sort=(number % 3)
-        let order_by_exprs = order_by
-            .iter()
-            .map(|e| -> Result<Expression> {
-                let new_expr = self
-                    .sql_to_rex(&e.expr, &plan.schema(), Some(select))
-                    .and_then(|expr| resolve_aliases_to_exprs(&expr, &aliases))?;
-                Ok(Expression::Sort {
-                    expr: Box::new(new_expr.clone()),
-                    asc: e.asc.unwrap_or(true),
-                    nulls_first: e.nulls_first.unwrap_or(true),
-                    origin_expr: Box::new(new_expr),
-                })
-            })
-            .collect::<Result<Vec<Expression>>>()?;
-
-        // The outer expressions we will search through for
-        // aggregates. Aggregates may be sourced from the SELECT, order by, having ...
-        let mut expression_exprs = projection_exprs.clone();
-        // from order by
-        expression_exprs.extend_from_slice(&order_by_exprs);
-        let expression_with_sort = expression_exprs.clone();
-        // ... or from the HAVING.
-        if let Some(having_expr) = &having_expr_opt {
-            expression_exprs.push(having_expr.clone());
-        }
-
-        // All of the aggregate expressions (deduplicated).
-        // In example: aggr=[[sum((number + 1))]]
-        let aggr_exprs = find_aggregate_exprs(&expression_exprs);
-
-        let has_aggr = aggr_exprs.len() + group_by_exprs.len() > 0;
-        let (plan, having_expr_post_aggr_opt) = if has_aggr {
-            let aggr_projection_exprs = group_by_exprs
-                .iter()
-                .chain(aggr_exprs.iter())
-                .cloned()
-                .collect::<Vec<_>>();
-
-            let before_aggr_exprs = expand_aggregate_arg_exprs(&aggr_projection_exprs);
-
-            // Build aggregate inner expression plan and then aggregate&groupby plan.
-            // In example:
-            // inner expression=[(number + 1), (number % 3)]
-            let plan = self
-                .expression(&plan, &before_aggr_exprs, "Before GroupBy")
-                .and_then(|input| self.aggregate(&input, &aggr_exprs, &group_by_exprs))?;
-
-            // After aggregation, these are all of the columns that will be
-            // available to next phases of planning.
-            let column_exprs_post_aggr = aggr_projection_exprs
-                .iter()
-                .map(|expr| expr_as_column_expr(expr))
-                .collect::<Result<Vec<_>>>()?;
-
-            // Rewrite the SELECT expression to use the columns produced by the aggregation.
-            // In example:[col("number + 1"), col("number % 3")]
-            let select_exprs_post_aggr = expression_exprs
-                .iter()
-                .map(|expr| rebase_expr(expr, &aggr_projection_exprs))
-                .collect::<Result<Vec<_>>>()?;
-
-            if let Ok(Some(expr)) =
-                find_columns_not_satisfy_exprs(&column_exprs_post_aggr, &select_exprs_post_aggr)
-            {
-                return Err(ErrorCode::IllegalAggregateExp(format!(
-                    "Column `{:?}` is not under aggregate function and not in GROUP BY: While processing {:?}",
-                    expr, select_exprs_post_aggr
-                )));
-            }
-
-            // Rewrite the HAVING expression to use the columns produced by the
-            // aggregation.
-            let having_expr_post_aggr_opt = if let Some(having_expr) = &having_expr_opt {
-                let having_expr_post_aggr = rebase_expr(having_expr, &aggr_projection_exprs)?;
-                if let Ok(Some(expr)) = find_columns_not_satisfy_exprs(&column_exprs_post_aggr, &[
-                    having_expr_post_aggr.clone(),
-                ]) {
-                    return Err(ErrorCode::IllegalAggregateExp(format!(
-                        "Column `{:?}` is not under aggregate function and not in GROUP BY: While processing {:?}",
-                        expr, having_expr_post_aggr
-                    )));
-                }
-                Some(having_expr_post_aggr)
-            } else {
-                None
-            };
-
-            (plan, having_expr_post_aggr_opt)
-        } else {
-            (plan, having_expr_opt)
-        };
-
-        let stage_phase = if order_by_exprs.is_empty() {
-            "Before Projection"
-        } else {
-            "Before OrderBy"
-        };
-
-        let plan = self.expression(&plan, &expression_with_sort, stage_phase)?;
-
-        // Having.
-        let plan = self.having(&plan, having_expr_post_aggr_opt)?;
-        // Order by
-        let plan = self.sort(&plan, &order_by_exprs)?;
-        // Projection
-        let plan = self.project(&plan, &projection_exprs)?;
-        // Limit.
-        let plan = self.limit(&plan, limit, offset, Some(select))?;
-
->>>>>>> 18dbf54f
         Ok(PlanNode::Select(SelectPlan {
             input: Arc::new(limit),
         }))
@@ -671,7 +94,6 @@
         }
     }
 
-<<<<<<< HEAD
     /// Apply a filter to the plan
     fn build_filter_plan(plan: PlanNode, data: &QueryAnalyzeState) -> Result<PlanNode> {
         match &data.filter {
@@ -680,80 +102,6 @@
                 let predicate = predicate.clone();
                 let builder = PlanBuilder::from(&plan).filter(predicate)?;
                 builder.build()
-=======
-    fn plan_with_dummy_source(&self) -> Result<PlanNode> {
-        let db_name = "system";
-        let table_name = "one";
-
-        let table = self.ctx.get_table(db_name, table_name)?;
-        let source_plan = table.read_plan(self.ctx.clone(), Some(Extras::default()))?;
-
-        let dummy_read_plan = PlanNode::ReadSource(source_plan);
-        Ok(dummy_read_plan)
-    }
-
-    fn plan_table_with_joins(&self, t: &sqlparser::ast::TableWithJoins) -> Result<PlanNode> {
-        self.create_relation(&t.relation)
-    }
-
-    fn create_relation(&self, relation: &sqlparser::ast::TableFactor) -> Result<PlanNode> {
-        match relation {
-            TableFactor::Table { name, args, .. } => {
-                let mut db_name = self.ctx.get_current_database();
-                let mut table_name = name.to_string();
-                if name.0.len() == 2 {
-                    db_name = name.0[0].to_string();
-                    table_name = name.0[1].to_string();
-                }
-                let table;
-
-                // only table functions has table args
-                if !args.is_empty() {
-                    if name.0.len() >= 2 {
-                        return Result::Err(ErrorCode::BadArguments(
-                            "Currently table can't have arguments",
-                        ));
-                    }
-
-                    let empty_schema = Arc::new(DataSchema::empty());
-                    let table_args = args.iter().try_fold(
-                        Vec::with_capacity(args.len()),
-                        |mut acc, f_arg| {
-                            let item = match f_arg {
-                                FunctionArg::Named { arg, .. } => {
-                                    self.sql_to_rex(arg, empty_schema.as_ref(), None)?
-                                }
-                                FunctionArg::Unnamed(arg) => {
-                                    self.sql_to_rex(arg, empty_schema.as_ref(), None)?
-                                }
-                            };
-                            acc.push(item);
-                            Ok::<_, ErrorCode>(acc)
-                        },
-                    )?;
-
-                    let table_func = self
-                        .ctx
-                        .get_catalog()
-                        .get_table_function(&table_name, Some(table_args))?;
-                    table = table_func.as_table();
-                } else {
-                    table = self.ctx.get_table(&db_name, &table_name)?;
-                }
-
-                // TODO: Move ReadSourcePlan to SelectInterpreter
-                let source_plan = table.read_plan(self.ctx.clone(), None)?;
-
-                let dummy_read_plan = PlanNode::ReadSource(source_plan);
-                Ok(dummy_read_plan)
-            }
-            TableFactor::Derived { subquery, .. } => self.query_to_plan(subquery),
-            TableFactor::NestedJoin(table_with_joins) => {
-                self.plan_table_with_joins(table_with_joins)
-            }
-            TableFactor::TableFunction { .. } => {
-                Result::Err(ErrorCode::UnImplement("Unsupported table function"))
->>>>>>> 18dbf54f
             }
         }
     }
@@ -780,68 +128,8 @@
         builder.build()
     }
 
-<<<<<<< HEAD
     fn build_having_plan(plan: PlanNode, data: &QueryAnalyzeState) -> Result<PlanNode> {
         let mut builder = PlanBuilder::from(&plan);
-=======
-    /// Generate a relational expression from a SQL expression
-    pub fn sql_to_rex(
-        &self,
-        expr: &sqlparser::ast::Expr,
-        schema: &DataSchema,
-        select: Option<&sqlparser::ast::Select>,
-    ) -> Result<Expression> {
-        match expr {
-            sqlparser::ast::Expr::Value(value) => Self::value_to_rex(value),
-            sqlparser::ast::Expr::Identifier(ref v) => Ok(Expression::Column(v.clone().value)),
-            sqlparser::ast::Expr::BinaryOp { left, op, right } => {
-                Ok(Expression::BinaryExpression {
-                    op: format!("{}", op),
-                    left: Box::new(self.sql_to_rex(left, schema, select)?),
-                    right: Box::new(self.sql_to_rex(right, schema, select)?),
-                })
-            }
-            sqlparser::ast::Expr::UnaryOp { op, expr } => match op {
-                UnaryOperator::Plus => self.sql_to_rex(expr, schema, select),
-                _ => Ok(Expression::UnaryExpression {
-                    op: format!("{}", op),
-                    expr: Box::new(self.sql_to_rex(expr, schema, select)?),
-                }),
-            },
-            sqlparser::ast::Expr::IsNull(expr) => Ok(Expression::ScalarFunction {
-                op: "isnull".to_owned(),
-                args: vec![self.sql_to_rex(expr, schema, select)?],
-            }),
-            sqlparser::ast::Expr::IsNotNull(expr) => Ok(Expression::ScalarFunction {
-                op: "isnotnull".to_owned(),
-                args: vec![self.sql_to_rex(expr, schema, select)?],
-            }),
-            sqlparser::ast::Expr::Exists(q) => Ok(Expression::ScalarFunction {
-                op: "EXISTS".to_lowercase(),
-                args: vec![self.subquery_to_rex(q)?],
-            }),
-            sqlparser::ast::Expr::Subquery(q) => Ok(self.scalar_subquery_to_rex(q)?),
-            sqlparser::ast::Expr::Nested(e) => self.sql_to_rex(e, schema, select),
-            sqlparser::ast::Expr::Tuple(exprs) => {
-                if exprs.len() == 1 {
-                    return self.sql_to_rex(&exprs[0], schema, select);
-                }
-
-                let mut args = vec![];
-                for expr in exprs {
-                    args.push(self.sql_to_rex(expr, schema, select)?);
-                }
-                Ok(Expression::ScalarFunction {
-                    op: "tuple".to_owned(),
-                    args,
-                })
-            }
-            sqlparser::ast::Expr::CompoundIdentifier(ids) => {
-                self.process_compound_ident(ids.as_slice(), select)
-            }
-            sqlparser::ast::Expr::Function(e) => {
-                let mut args = Vec::with_capacity(e.args.len());
->>>>>>> 18dbf54f
 
         if !data.expressions.is_empty() {
             let before_expressions = &data.expressions;
