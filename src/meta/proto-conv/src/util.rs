// Copyright 2021 Datafuse Labs.
//
// Licensed under the Apache License, Version 2.0 (the "License");
// you may not use this file except in compliance with the License.
// You may obtain a copy of the License at
//
//     http://www.apache.org/licenses/LICENSE-2.0
//
// Unless required by applicable law or agreed to in writing, software
// distributed under the License is distributed on an "AS IS" BASIS,
// WITHOUT WARRANTIES OR CONDITIONS OF ANY KIND, either express or implied.
// See the License for the specific language governing permissions and
// limitations under the License.

use crate::Incompatible;

/// Describes metadata changes.
///
/// This is a list of every `VER` and the corresponding change it introduces.
///
/// ## For developers
///
/// Every time fields are added/removed into/from data types in this crate:
/// - Add a new line to this list to describe what changed.
/// - Add a test case to ensure protobuf message serialized by this this version can be loaded,
///   similar to: test_user_stage_fs_v6() in tests/it/user_stage.rs;
///
/// `VER` is the current metadata version and is automatically set to the last version.
/// `MIN_READER_VER` is the oldest compatible version.
const META_CHANGE_LOG: &[(u64, &str)] = &[
    //
    (1, "----------: Initial"),
    (2, "2022-07-13: Add: share.proto"),
    (3, "2022-07-29: Add: user.proto/UserOption::default_role"),
    (4, "2022-08-22: Add: config.proto/GcsStorageConfig"),
    (
        5,
        "2022-08-25: Add: ShareMeta::share_from_db_ids; DatabaseMeta::from_share",
    ),
    (6, "2022-09-08: Add: users.proto/CopyOptions::purge"),
    (
        7,
        "2022-09-09: Add: table.proto/{TableCopiedFileInfo,TableCopiedFileLock} type",
    ),
    (8, "2022-09-16: Add: users.proto/StageFile::entity_tag"),
    (
        9,
        "2022-09-20: Add: config.proto/S3StorageConfig::security_token",
    ),
    (10, "2022-09-23: Add: table.proto/TableMeta::catalog"),
    (
        11,
        "2022-09-29: Add: users.proto/CopyOptions::single and CopyOptions::max_file_size",
    ),
    (12, "2022-09-29: Add: table.proto/TableMeta::storage_params"),
    (
        13,
        "2022-10-09: Add: config.proto/OssStorageConfig and user.proto/StageStorage::oss",
    ),
    (
        14,
        "2022-10-11: Add: role_arn and external_id in config.proto/OssStorageConfig, Remove role_arn and oidc_token from config.proto/OssStorageConfig",
    ),
    (15, "2022-10-12: Remove: precision in TimestampType"),
    (16, "2022-09-29: Add: CopyOptions::split_size"),
    (17, "2022-10-28: Add: StageType::LegacyInternal"),
    (18, "2022-10-28: Add: FILEFormatOptions::escape"),
    (19, "2022-10-31: Add: StageType::UserStage"),
    (
        20,
        "2022-11-02: Add: users.proto/FileFormatOptions::row_tag",
    ),
    (
        21,
        "2022-11-24: Add: users.proto/FileFormatOptions::nan_display",
    ),
    (22, "2022-12-13: Add: users.proto/FileFormatOptions::quote"),
    (23, "2022-12-28: Add: table.proto/TableMeta::part_prefix"),
    (
        24,
        "2023-01-07: Add: new-schema pb::DataType to/from TableDataType",
    ),
    (25, "2023-01-05: Add: user.proto/OnErrorMode::AbortNum"),
<<<<<<< HEAD
    (
        26,
        "2023-01-16: Add: metadata.proto/DataSchema::max_column_id",
    ),
=======
    // Dear developer:
    //      If you're gonna add a new metadata version, you'll have to add a test for it.
    //      You could just copy an existing test file(e.g., `../tests/it/v024_table_meta.rs`)
    //      and replace two of the variable `bytes` and `want`.
>>>>>>> c865a798
];

/// Attribute of both a reader and a message:
/// The version to write into a message and it is also the version of the message reader.
pub const VER: u64 = META_CHANGE_LOG.last().unwrap().0;

/// Attribute of a message:
/// The minimal reader version that can read message of version `VER`, i.e. `message.ver=VER`.
///
/// This is written to every message that needs to be serialized independently.
pub const MIN_READER_VER: u64 = 24;

/// Attribute of a reader:
/// The minimal message version(`message.ver`) that a reader can read.
pub const MIN_MSG_VER: u64 = 1;

pub fn reader_check_msg(msg_ver: u64, msg_min_reader_ver: u64) -> Result<(), Incompatible> {
    // The reader version must be big enough
    if VER < msg_min_reader_ver {
        return Err(Incompatible {
            reason: format!(
                "executable ver={} is smaller than the min reader version({}) that can read this message",
                VER, msg_min_reader_ver
            ),
        });
    }

    // The message version must be big enough
    if msg_ver < MIN_MSG_VER {
        return Err(Incompatible {
            reason: format!(
                "message ver={} is smaller than executable MIN_MSG_VER({}) that this program can read",
                msg_ver, MIN_MSG_VER
            ),
        });
    }
    Ok(())
}

pub fn missing(reason: impl ToString) -> impl FnOnce() -> Incompatible {
    let s = reason.to_string();
    move || Incompatible { reason: s }
}<|MERGE_RESOLUTION|>--- conflicted
+++ resolved
@@ -81,17 +81,14 @@
         "2023-01-07: Add: new-schema pb::DataType to/from TableDataType",
     ),
     (25, "2023-01-05: Add: user.proto/OnErrorMode::AbortNum"),
-<<<<<<< HEAD
     (
         26,
-        "2023-01-16: Add: metadata.proto/DataSchema::max_column_id",
+        "2023-01-16: Add: metadata.proto/DataSchema::next_column_id",
     ),
-=======
     // Dear developer:
     //      If you're gonna add a new metadata version, you'll have to add a test for it.
     //      You could just copy an existing test file(e.g., `../tests/it/v024_table_meta.rs`)
     //      and replace two of the variable `bytes` and `want`.
->>>>>>> c865a798
 ];
 
 /// Attribute of both a reader and a message:
