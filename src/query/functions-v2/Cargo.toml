[package]
name = "common-functions-v2"
version = "0.1.0"
authors = ["Databend Authors <opensource@datafuselabs.com>"]
license = "Apache-2.0"
publish = false
edition = "2021"

[lib]
doctest = false

[dependencies] # In alphabetical order
# Workspace dependencies
common-arrow = { path = "../../common/arrow" }
common-exception = { path = "../../common/exception" }
common-expression = { path = "../expression" }
common-hashtable = { path = "../../common/hashtable" }
common-io = { path = "../../common/io" }

# Crates.io dependencies
base64 = "0.13.0"
bstr = "0.2.17"
bumpalo = "3.10.0"
bytes = "1.1.0"
crc32fast = "1.3.2"
hex = "0.4.3"
itertools = "0.10.3"
match-template = "0.0.1"
num-traits = "0.2.15"
# TODO(andylokandy): Use the version from crates.io once
# https://github.com/reem/rust-ordered-float/pull/110 is released.
common-jsonb = { path = "../../common/jsonb" }
ordered-float = { git = "https://github.com/andylokandy/rust-ordered-float.git", branch = "as", features = [
    "serde",
    "rand",
] }
rand = { version = "0.8.5", features = ["small_rng"] }
strength_reduce = "0.2.3"
<<<<<<< HEAD
# TODO: Switch to jsonb. bson is used for placeholder.
bson = "2.4"
once_cell = "1.12.0"
serde = { version = "1.0.137", features = ["derive"] }
serde_json = "1.0"
=======
>>>>>>> 7d35a623

[dev-dependencies]
comfy-table = "6"
common-ast = { path = "../ast" }
goldenfile = "1.4"<|MERGE_RESOLUTION|>--- conflicted
+++ resolved
@@ -36,14 +36,11 @@
 ] }
 rand = { version = "0.8.5", features = ["small_rng"] }
 strength_reduce = "0.2.3"
-<<<<<<< HEAD
 # TODO: Switch to jsonb. bson is used for placeholder.
 bson = "2.4"
 once_cell = "1.12.0"
 serde = { version = "1.0.137", features = ["derive"] }
 serde_json = "1.0"
-=======
->>>>>>> 7d35a623
 
 [dev-dependencies]
 comfy-table = "6"
