// Copyright 2021 Datafuse Labs
//
// Licensed under the Apache License, Version 2.0 (the "License");
// you may not use this file except in compliance with the License.
// You may obtain a copy of the License at
//
//     http://www.apache.org/licenses/LICENSE-2.0
//
// Unless required by applicable law or agreed to in writing, software
// distributed under the License is distributed on an "AS IS" BASIS,
// WITHOUT WARRANTIES OR CONDITIONS OF ANY KIND, either express or implied.
// See the License for the specific language governing permissions and
// limitations under the License.

use std::cmp::max;
use std::sync::Arc;

use databend_common_base::base::tokio::sync::Semaphore;
use databend_common_base::runtime::Runtime;
use databend_common_base::runtime::TrySpawn;
use databend_common_catalog::plan::PushDownInfo;
use databend_common_catalog::table_context::TableContext;
use databend_common_exception::ErrorCode;
use databend_common_exception::Result;
use databend_common_expression::RemoteExpr;
use databend_common_expression::TableSchemaRef;
use databend_common_expression::SEGMENT_NAME_COL_NAME;
use databend_common_functions::BUILTIN_FUNCTIONS;
use databend_common_sql::BloomIndexColumns;
use databend_common_sql::DefaultExprBinder;
use databend_storages_common_cache::CacheAccessor;
use databend_storages_common_cache::CacheManager;
use databend_storages_common_cache::SegmentBlockMetasCache;
use databend_storages_common_index::RangeIndex;
use databend_storages_common_pruner::BlockMetaIndex;
use databend_storages_common_pruner::InternalColumnPruner;
use databend_storages_common_pruner::Limiter;
use databend_storages_common_pruner::LimiterPrunerCreator;
use databend_storages_common_pruner::PagePruner;
use databend_storages_common_pruner::PagePrunerCreator;
use databend_storages_common_pruner::RangePruner;
use databend_storages_common_pruner::RangePrunerCreator;
use databend_storages_common_pruner::TopNPrunner;
use databend_storages_common_table_meta::meta::BlockMeta;
use databend_storages_common_table_meta::meta::ClusterKey;
use databend_storages_common_table_meta::meta::ColumnStatistics;
use databend_storages_common_table_meta::meta::CompactSegmentInfo;
use databend_storages_common_table_meta::meta::StatisticsOfColumns;
use log::info;
use log::warn;
use opendal::Operator;
use rand::distributions::Bernoulli;
use rand::distributions::Distribution;
use rand::prelude::SliceRandom;
use rand::thread_rng;

use crate::io::BloomIndexRebuilder;
use crate::operations::DeletedSegmentInfo;
use crate::pruning::segment_pruner::SegmentPruner;
use crate::pruning::BlockPruner;
use crate::pruning::BloomPruner;
use crate::pruning::BloomPrunerCreator;
use crate::pruning::FusePruningStatistics;
use crate::pruning::InvertedIndexPruner;
use crate::pruning::SegmentLocation;
use crate::pruning::VirtualColumnPruner;

const SMALL_DATASET_SAMPLE_THRESHOLD: usize = 100;

pub struct PruningContext {
    pub ctx: Arc<dyn TableContext>,
    pub dal: Operator,
    pub pruning_runtime: Arc<Runtime>,
    pub pruning_semaphore: Arc<Semaphore>,

    pub limit_pruner: Arc<dyn Limiter + Send + Sync>,
    pub range_pruner: Arc<dyn RangePruner + Send + Sync>,
    pub bloom_pruner: Option<Arc<dyn BloomPruner + Send + Sync>>,
    pub page_pruner: Arc<dyn PagePruner + Send + Sync>,
    pub internal_column_pruner: Option<Arc<InternalColumnPruner>>,
    pub inverted_index_pruner: Option<Arc<InvertedIndexPruner>>,
    pub virtual_column_pruner: Option<Arc<VirtualColumnPruner>>,

    pub pruning_stats: Arc<FusePruningStatistics>,
}

impl PruningContext {
    #[allow(clippy::too_many_arguments)]
    pub fn try_create(
        ctx: &Arc<dyn TableContext>,
        dal: Operator,
        table_schema: TableSchemaRef,
        push_down: &Option<PushDownInfo>,
        cluster_key_meta: Option<ClusterKey>,
        cluster_keys: Vec<RemoteExpr<String>>,
        bloom_index_cols: BloomIndexColumns,
        max_concurrency: usize,
<<<<<<< HEAD
        bloom_index_builder: Option<BloomIndexBuilder>,
=======
        bloom_index_builder: Option<BloomIndexRebuilder>,
        storage_format: FuseStorageFormat,
>>>>>>> 88e85b82
    ) -> Result<Arc<PruningContext>> {
        let func_ctx = ctx.get_function_context()?;

        let filter_expr = push_down.as_ref().and_then(|extra| {
            extra
                .filters
                .as_ref()
                .map(|f| f.filter.as_expr(&BUILTIN_FUNCTIONS))
        });

        // Limit pruner.
        // if there are ordering/filter clause, ignore limit, even it has been pushed down
        let limit = push_down
            .as_ref()
            .filter(|p| p.order_by.is_empty() && p.filters.is_none())
            .and_then(|p| p.limit);
        // prepare the limiter. in case that limit is none, an unlimited limiter will be returned
        let limit_pruner = LimiterPrunerCreator::create(limit);

        let mut default_exprs_binder = DefaultExprBinder::try_new(ctx.clone())?;

        let default_stats: StatisticsOfColumns = filter_expr
            .as_ref()
            .map(|f| f.column_refs())
            .into_iter()
            .flatten()
            .filter_map(|(name, _)| {
                let field = table_schema.field_with_name(&name).ok()?;
                let default_scalar = default_exprs_binder.get_scalar(field).ok()?;

                let stats =
                    ColumnStatistics::new(default_scalar.clone(), default_scalar, 0, 0, Some(1));
                Some((field.column_id(), stats))
            })
            .collect();

        // Range filter.
        // if filter_expression is none, an dummy pruner will be returned, which prunes nothing
        let range_pruner = RangePrunerCreator::try_create_with_default_stats(
            func_ctx.clone(),
            &table_schema,
            filter_expr.as_ref(),
            default_stats,
        )?;

        // Bloom pruner.
        // None will be returned, if filter is not applicable (e.g. unsuitable filter expression, index not available, etc.)
        let bloom_pruner = BloomPrunerCreator::create(
            func_ctx.clone(),
            &table_schema,
            dal.clone(),
            filter_expr.as_ref(),
            bloom_index_cols,
            bloom_index_builder,
        )?;

        // Page pruner, used in native format
        let page_pruner = PagePrunerCreator::try_create(
            func_ctx.clone(),
            &table_schema,
            filter_expr.as_ref(),
            cluster_key_meta,
            cluster_keys,
        )?;

        // inverted index pruner, used to search matched rows in block
        let inverted_index_pruner = InvertedIndexPruner::try_create(ctx, dal.clone(), push_down)?;

        // virtual column pruner, used to read virtual column metas and ignore source columns.
        let virtual_column_pruner = VirtualColumnPruner::try_create(push_down)?;

        // Internal column pruner, if there are predicates using internal columns,
        // we can use them to prune segments and blocks.
        let internal_column_pruner =
            InternalColumnPruner::try_create(func_ctx, filter_expr.as_ref());

        // Constraint the degree of parallelism
        let max_threads = ctx.get_settings().get_max_threads()? as usize;

        // Pruning runtime.
        let pruning_runtime = Arc::new(Runtime::with_worker_threads(
            max_threads,
            Some("pruning-worker".to_owned()),
        )?);
        let pruning_semaphore = Arc::new(Semaphore::new(max_concurrency));
        let pruning_stats = Arc::new(FusePruningStatistics::default());

        let pruning_ctx = Arc::new(PruningContext {
            ctx: ctx.clone(),
            dal,
            pruning_runtime,
            pruning_semaphore,
            limit_pruner,
            range_pruner,
            bloom_pruner,
            page_pruner,
            internal_column_pruner,
            inverted_index_pruner,
            virtual_column_pruner,
            pruning_stats,
        });
        Ok(pruning_ctx)
    }
}

pub struct FusePruner {
    max_concurrency: usize,
    pub table_schema: TableSchemaRef,
    pub pruning_ctx: Arc<PruningContext>,
    pub push_down: Option<PushDownInfo>,
    pub inverse_range_index: Option<RangeIndex>,
    pub deleted_segments: Vec<DeletedSegmentInfo>,
    pub block_meta_cache: Option<SegmentBlockMetasCache>,
}

impl FusePruner {
    // Create normal fuse pruner.
    pub fn create(
        ctx: &Arc<dyn TableContext>,
        dal: Operator,
        table_schema: TableSchemaRef,
        push_down: &Option<PushDownInfo>,
        bloom_index_cols: BloomIndexColumns,
<<<<<<< HEAD
        bloom_index_builder: Option<BloomIndexBuilder>,
=======
        bloom_index_builder: Option<BloomIndexRebuilder>,
        storage_format: FuseStorageFormat,
>>>>>>> 88e85b82
    ) -> Result<Self> {
        Self::create_with_pages(
            ctx,
            dal,
            table_schema,
            push_down,
            None,
            vec![],
            bloom_index_cols,
            bloom_index_builder,
        )
    }

    // Create fuse pruner with pages.
    pub fn create_with_pages(
        ctx: &Arc<dyn TableContext>,
        dal: Operator,
        table_schema: TableSchemaRef,
        push_down: &Option<PushDownInfo>,
        cluster_key_meta: Option<ClusterKey>,
        cluster_keys: Vec<RemoteExpr<String>>,
        bloom_index_cols: BloomIndexColumns,
<<<<<<< HEAD
        bloom_index_builder: Option<BloomIndexBuilder>,
=======
        bloom_index_builder: Option<BloomIndexRebuilder>,
        storage_format: FuseStorageFormat,
>>>>>>> 88e85b82
    ) -> Result<Self> {
        let max_concurrency = {
            let max_io_requests = ctx.get_settings().get_max_storage_io_requests()? as usize;
            // Prevent us from miss-configured max_storage_io_requests setting, e.g. 0
            let v = std::cmp::max(max_io_requests, 10);
            if v > max_io_requests {
                warn!(
                    "max_storage_io_requests setting is too low {}, increased to {}",
                    max_io_requests, v
                )
            }
            v
        };

        info!("max concurrency of pruning is set to {}", max_concurrency);

        let pruning_ctx = PruningContext::try_create(
            ctx,
            dal,
            table_schema.clone(),
            push_down,
            cluster_key_meta,
            cluster_keys,
            bloom_index_cols,
            max_concurrency,
            bloom_index_builder,
        )?;

        Ok(FusePruner {
            max_concurrency,
            table_schema,
            push_down: push_down.clone(),
            pruning_ctx,
            inverse_range_index: None,
            deleted_segments: vec![],
            block_meta_cache: CacheManager::instance().get_segment_block_metas_cache(),
        })
    }

    #[async_backtrace::framed]
    pub async fn read_pruning(
        &mut self,
        segment_locs: Vec<SegmentLocation>,
    ) -> Result<Vec<(BlockMetaIndex, Arc<BlockMeta>)>> {
        self.pruning(segment_locs, false).await
    }

    #[async_backtrace::framed]
    pub async fn delete_pruning(
        &mut self,
        segment_locs: Vec<SegmentLocation>,
    ) -> Result<Vec<(BlockMetaIndex, Arc<BlockMeta>)>> {
        self.pruning(segment_locs, true).await
    }

    // Pruning chain:
    // segment pruner -> block pruner -> topn pruner
    #[async_backtrace::framed]
    pub async fn pruning(
        &mut self,
        mut segment_locs: Vec<SegmentLocation>,
        delete_pruning: bool,
    ) -> Result<Vec<(BlockMetaIndex, Arc<BlockMeta>)>> {
        // Segment pruner.
        let segment_pruner = SegmentPruner::create(
            self.pruning_ctx.clone(),
            self.table_schema.clone(),
            Default::default(),
        )?;
        let block_pruner = Arc::new(BlockPruner::create(self.pruning_ctx.clone())?);

        let mut remain = segment_locs.len() % self.max_concurrency;
        let batch_size = segment_locs.len() / self.max_concurrency;
        let mut works = Vec::with_capacity(self.max_concurrency);

        while !segment_locs.is_empty() {
            let gap_size = std::cmp::min(1, remain);
            let batch_size = batch_size + gap_size;
            remain -= gap_size;

            let mut batch = segment_locs.drain(0..batch_size).collect::<Vec<_>>();
            let inverse_range_index = self.get_inverse_range_index();
            works.push(self.pruning_ctx.pruning_runtime.spawn({
                let block_pruner = block_pruner.clone();
                let segment_pruner = segment_pruner.clone();
                let pruning_ctx = self.pruning_ctx.clone();
                let push_down = self.push_down.clone();

                async move {
                    // Build pruning tasks.
                    if let Some(internal_column_pruner) = &pruning_ctx.internal_column_pruner {
                        batch = batch
                            .into_iter()
                            .filter(|segment| {
                                internal_column_pruner
                                    .should_keep(SEGMENT_NAME_COL_NAME, &segment.location.0)
                            })
                            .collect::<Vec<_>>();
                    }

                    let mut res = vec![];
                    let mut deleted_segments = vec![];
                    let pruned_segments = segment_pruner.pruning(batch).await?;

                    if delete_pruning {
                        for (segment_location, compact_segment_info) in &pruned_segments {
                            if let Some(range_index) = &inverse_range_index {
                                if !range_index
                                    .should_keep(&compact_segment_info.summary.col_stats, None)
                                {
                                    deleted_segments.push(DeletedSegmentInfo {
                                        index: segment_location.segment_idx,
                                        summary: compact_segment_info.summary.clone(),
                                    });
                                    continue;
                                };
                            }
                            // do not populate the block meta cache for deletion operations,
                            // since block metas touched by deletion are not likely to
                            // be accessed soon.
                            let populate_block_meta_cache = false;
                            let block_metas = Self::extract_block_metas(
                                &segment_location.location.0,
                                compact_segment_info,
                                populate_block_meta_cache,
                            )?;
                            res.extend(
                                block_pruner
                                    .pruning(segment_location.clone(), block_metas)
                                    .await?,
                            );
                        }
                    } else {
                        let sample_probability = table_sample(&push_down)?;
                        for (location, info) in pruned_segments {
                            let mut block_metas =
                                Self::extract_block_metas(&location.location.0, &info, true)?;
                            if let Some(probability) = sample_probability {
                                if block_metas.len() <= SMALL_DATASET_SAMPLE_THRESHOLD {
                                    // Deterministic sampling for small datasets
                                    // Ensure at least one block is sampled for small datasets
                                    let sample_size = max(
                                        1,
                                        (block_metas.len() as f64 * probability).round() as usize,
                                    );
                                    let mut rng = thread_rng();
                                    block_metas = Arc::new(
                                        block_metas
                                            .choose_multiple(&mut rng, sample_size)
                                            .cloned()
                                            .collect(),
                                    );
                                } else {
                                    // Random sampling for larger datasets
                                    let mut sample_block_metas =
                                        Vec::with_capacity(block_metas.len());
                                    let mut rng = thread_rng();
                                    let bernoulli = Bernoulli::new(probability).unwrap();
                                    for block in block_metas.iter() {
                                        if bernoulli.sample(&mut rng) {
                                            sample_block_metas.push(block.clone());
                                        }
                                    }
                                    // Ensure at least one block is sampled for large datasets too
                                    if sample_block_metas.is_empty() && !block_metas.is_empty() {
                                        // Safe to unwrap, because we've checked that block_metas is not empty
                                        sample_block_metas
                                            .push(block_metas.choose(&mut rng).unwrap().clone());
                                    }
                                    block_metas = Arc::new(sample_block_metas);
                                }
                            }
                            res.extend(block_pruner.pruning(location.clone(), block_metas).await?);
                        }
                    }
                    Result::<_>::Ok((res, deleted_segments))
                }
            }));
        }

        let workers = futures::future::try_join_all(works).await?;

        let mut metas = vec![];
        for worker in workers {
            let mut res = worker?;
            metas.extend(res.0);
            self.deleted_segments.append(&mut res.1);
        }
        if delete_pruning {
            Ok(metas)
        } else {
            // Todo:: for now, all operation (contains other mutation other than delete, like select,update etc.)
            // will get here, we can prevent other mutations like update and so on.
            // TopN pruner.
            self.topn_pruning(metas)
        }
    }

    fn extract_block_metas(
        segment_path: &str,
        segment: &CompactSegmentInfo,
        populate_cache: bool,
    ) -> Result<Arc<Vec<Arc<BlockMeta>>>> {
        if let Some(cache) = CacheManager::instance().get_segment_block_metas_cache() {
            if let Some(metas) = cache.get(segment_path) {
                Ok(metas)
            } else {
                match populate_cache {
                    true => Ok(cache.insert(segment_path.to_string(), segment.block_metas()?)),
                    false => Ok(Arc::new(segment.block_metas()?)),
                }
            }
        } else {
            Ok(Arc::new(segment.block_metas()?))
        }
    }

    #[async_backtrace::framed]
    pub async fn stream_pruning(
        &mut self,
        mut block_metas: Vec<Arc<BlockMeta>>,
    ) -> Result<Vec<(BlockMetaIndex, Arc<BlockMeta>)>> {
        let mut remain = block_metas.len() % self.max_concurrency;
        let batch_size = block_metas.len() / self.max_concurrency;
        let mut works = Vec::with_capacity(self.max_concurrency);
        let block_pruner = Arc::new(BlockPruner::create(self.pruning_ctx.clone())?);
        let mut segment_idx = 0;

        while !block_metas.is_empty() {
            let gap_size = std::cmp::min(1, remain);
            let batch_size = batch_size + gap_size;
            remain -= gap_size;

            let batch = block_metas.drain(0..batch_size).collect::<Vec<_>>();
            works.push(self.pruning_ctx.pruning_runtime.spawn({
                let block_pruner = block_pruner.clone();
                async move {
                    // Build pruning tasks.
                    let res = block_pruner
                        .pruning(
                            // unused segment location.
                            SegmentLocation {
                                segment_idx,
                                location: ("".to_string(), 0),
                                snapshot_loc: None,
                            },
                            Arc::new(batch),
                        )
                        .await?;

                    Result::<_>::Ok(res)
                }
            }));
            segment_idx += 1;
        }

        let workers = futures::future::try_join_all(works).await?;

        let mut metas = vec![];
        for worker in workers {
            let res = worker?;
            metas.extend(res);
        }
        self.topn_pruning(metas)
    }

    // topn pruner:
    // if there are ordering + limit clause and no filters, use topn pruner
    fn topn_pruning(
        &self,
        metas: Vec<(BlockMetaIndex, Arc<BlockMeta>)>,
    ) -> Result<Vec<(BlockMetaIndex, Arc<BlockMeta>)>> {
        let push_down = self.push_down.clone();
        if push_down
            .as_ref()
            .filter(|p| !p.order_by.is_empty() && p.limit.is_some() && p.filters.is_none())
            .is_some()
        {
            let schema = self.table_schema.clone();
            let push_down = push_down.as_ref().unwrap();
            let limit = push_down.limit.unwrap();
            let sort = push_down.order_by.clone();
            let topn_pruner = TopNPrunner::create(schema, sort, limit);
            return Ok(topn_pruner.prune(metas.clone()).unwrap_or(metas));
        }
        Ok(metas)
    }

    // Pruning stats.
    pub fn pruning_stats(&self) -> databend_common_catalog::plan::PruningStatistics {
        let stats = self.pruning_ctx.pruning_stats.clone();

        let segments_range_pruning_before = stats.get_segments_range_pruning_before() as usize;
        let segments_range_pruning_after = stats.get_segments_range_pruning_after() as usize;

        let blocks_range_pruning_before = stats.get_blocks_range_pruning_before() as usize;
        let blocks_range_pruning_after = stats.get_blocks_range_pruning_after() as usize;

        let blocks_bloom_pruning_before = stats.get_blocks_bloom_pruning_before() as usize;
        let blocks_bloom_pruning_after = stats.get_blocks_bloom_pruning_after() as usize;

        let blocks_inverted_index_pruning_before =
            stats.get_blocks_inverted_index_pruning_before() as usize;
        let blocks_inverted_index_pruning_after =
            stats.get_blocks_inverted_index_pruning_after() as usize;

        databend_common_catalog::plan::PruningStatistics {
            segments_range_pruning_before,
            segments_range_pruning_after,
            blocks_range_pruning_before,
            blocks_range_pruning_after,
            blocks_bloom_pruning_before,
            blocks_bloom_pruning_after,
            blocks_inverted_index_pruning_before,
            blocks_inverted_index_pruning_after,
        }
    }

    pub fn set_inverse_range_index(&mut self, index: RangeIndex) {
        self.inverse_range_index = Some(index)
    }

    pub fn get_inverse_range_index(&self) -> Option<RangeIndex> {
        self.inverse_range_index.clone()
    }
}

pub fn table_sample(push_down_info: &Option<PushDownInfo>) -> Result<Option<f64>> {
    let mut sample_probability = None;
    if let Some(sample) = push_down_info
        .as_ref()
        .and_then(|info| info.sample.as_ref())
    {
        if let Some(block_sample_value) = sample.block_level {
            if block_sample_value > 100.0 {
                return Err(ErrorCode::SyntaxException(format!(
                    "Sample value should be less than or equal to 100, but got {}",
                    block_sample_value
                )));
            }
            sample_probability = Some(block_sample_value / 100.0)
        }
    }
    Ok(sample_probability)
}<|MERGE_RESOLUTION|>--- conflicted
+++ resolved
@@ -95,12 +95,7 @@
         cluster_keys: Vec<RemoteExpr<String>>,
         bloom_index_cols: BloomIndexColumns,
         max_concurrency: usize,
-<<<<<<< HEAD
-        bloom_index_builder: Option<BloomIndexBuilder>,
-=======
         bloom_index_builder: Option<BloomIndexRebuilder>,
-        storage_format: FuseStorageFormat,
->>>>>>> 88e85b82
     ) -> Result<Arc<PruningContext>> {
         let func_ctx = ctx.get_function_context()?;
 
@@ -224,12 +219,7 @@
         table_schema: TableSchemaRef,
         push_down: &Option<PushDownInfo>,
         bloom_index_cols: BloomIndexColumns,
-<<<<<<< HEAD
-        bloom_index_builder: Option<BloomIndexBuilder>,
-=======
         bloom_index_builder: Option<BloomIndexRebuilder>,
-        storage_format: FuseStorageFormat,
->>>>>>> 88e85b82
     ) -> Result<Self> {
         Self::create_with_pages(
             ctx,
@@ -252,12 +242,7 @@
         cluster_key_meta: Option<ClusterKey>,
         cluster_keys: Vec<RemoteExpr<String>>,
         bloom_index_cols: BloomIndexColumns,
-<<<<<<< HEAD
-        bloom_index_builder: Option<BloomIndexBuilder>,
-=======
         bloom_index_builder: Option<BloomIndexRebuilder>,
-        storage_format: FuseStorageFormat,
->>>>>>> 88e85b82
     ) -> Result<Self> {
         let max_concurrency = {
             let max_io_requests = ctx.get_settings().get_max_storage_io_requests()? as usize;
