// Copyright 2021 Datafuse Labs
//
// Licensed under the Apache License, Version 2.0 (the "License");
// you may not use this file except in compliance with the License.
// You may obtain a copy of the License at
//
//     http://www.apache.org/licenses/LICENSE-2.0
//
// Unless required by applicable law or agreed to in writing, software
// distributed under the License is distributed on an "AS IS" BASIS,
// WITHOUT WARRANTIES OR CONDITIONS OF ANY KIND, either express or implied.
// See the License for the specific language governing permissions and
// limitations under the License.

use std::collections::HashMap;
use std::ops::Range;
use std::sync::Arc;

use chrono::DateTime;
use chrono::Utc;
use databend_common_expression::types::NumberDataType;
use databend_common_expression::BlockMetaInfo;
use databend_common_expression::BlockMetaInfoDowncast;
use databend_common_expression::ColumnId;
use databend_common_expression::TableDataType;
use databend_common_expression::TableField;
use databend_common_expression::VariantDataType;
use databend_common_native::ColumnMeta as NativeColumnMeta;
use enum_as_inner::EnumAsInner;
use serde::Deserialize;
use serde::Serialize;

use crate::meta::v0;
use crate::meta::v1;
use crate::meta::ClusterStatistics;
use crate::meta::ColumnStatistics;
use crate::meta::Compression;
use crate::meta::FormatVersion;
use crate::meta::Location;
use crate::meta::Statistics;
use crate::meta::Versioned;

/// A segment comprises one or more blocks
#[derive(Serialize, Deserialize, Debug, PartialEq, Eq)]
pub struct SegmentInfo {
    /// format version
    pub format_version: FormatVersion,
    /// blocks belong to this segment
    pub blocks: Vec<Arc<BlockMeta>>,
    /// summary statistics
    pub summary: Statistics,
}

impl SegmentInfo {
    // for test.
    pub fn new(blocks: Vec<Arc<BlockMeta>>, summary: Statistics) -> Self {
        Self {
            format_version: SegmentInfo::VERSION,
            blocks,
            summary,
        }
    }
}

/// The column meta of virtual columns.
/// Virtual column is the internal field values extracted from variant type values,
/// used to speed up the reading of internal fields of variant data.
#[derive(Serialize, Deserialize, Clone, Debug, PartialEq, Eq)]
pub struct VirtualColumnMeta {
    /// where the data of column start
    pub offset: u64,
    /// the length of the column
    pub len: u64,
    /// num of "rows"
    pub num_values: u64,
    /// the type of virtual column in a block
    // To make BlockMeta more compatible, use numbers to represent variant types
    // 0 => jsonb
    // 1 => bool
    // 2 => uint64
    // 3 => int64
    // 4 => float64
    // 5 => string
    pub data_type: u8,
    /// virtual column statistics.
    pub column_stat: Option<ColumnStatistics>,
}

impl VirtualColumnMeta {
    pub fn total_rows(&self) -> usize {
        self.num_values as usize
    }

    pub fn offset_length(&self) -> (u64, u64) {
        (self.offset, self.len)
    }

    pub fn data_type(&self) -> TableDataType {
        match self.data_type {
            1 => TableDataType::Nullable(Box::new(TableDataType::Boolean)),
            2 => TableDataType::Nullable(Box::new(TableDataType::Number(NumberDataType::UInt64))),
            3 => TableDataType::Nullable(Box::new(TableDataType::Number(NumberDataType::Int64))),
            4 => TableDataType::Nullable(Box::new(TableDataType::Number(NumberDataType::Float64))),
            5 => TableDataType::Nullable(Box::new(TableDataType::String)),
            _ => TableDataType::Nullable(Box::new(TableDataType::Variant)),
        }
    }

    pub fn data_type_code(variant_type: &VariantDataType) -> u8 {
        match variant_type {
            VariantDataType::Jsonb => 0,
            VariantDataType::Boolean => 1,
            VariantDataType::UInt64 => 2,
            VariantDataType::Int64 => 3,
            VariantDataType::Float64 => 4,
            VariantDataType::String => 5,
            _ => unreachable!(),
        }
    }
}

/// The block meta of virtual columns.
#[derive(Serialize, Deserialize, Clone, Debug, PartialEq, Eq)]
pub struct VirtualBlockMeta {
    /// key is virtual columnId, value is VirtualColumnMeta
    pub virtual_column_metas: HashMap<ColumnId, VirtualColumnMeta>,
    /// The file size of virtual columns.
    pub virtual_column_size: u64,
    /// The file location of virtual columns.
    pub virtual_location: Location,
}

/// The draft column meta of virtual columns, virtual ColumnId is not set.
#[derive(Serialize, Deserialize, Clone, Debug, PartialEq, Eq)]
pub struct DraftVirtualColumnMeta {
    pub source_column_id: ColumnId,
    pub name: String,
    pub data_type: VariantDataType,
    pub column_meta: VirtualColumnMeta,
}

/// The draft block meta of virtual columns.
#[derive(Serialize, Deserialize, Clone, Debug, PartialEq, Eq)]
pub struct DraftVirtualBlockMeta {
    /// The draft virtual oclumn metas, virtual ColumnId needs to be set.
    pub virtual_column_metas: Vec<DraftVirtualColumnMeta>,
    /// The file size of virtual columns.
    pub virtual_column_size: u64,
    /// The file location of virtual columns.
    pub virtual_location: Location,
}

/// Meta information of a block
/// Part of and kept inside the [SegmentInfo]
#[derive(Serialize, Deserialize, Clone, Debug, PartialEq, Eq)]
pub struct BlockMeta {
    pub row_count: u64,
    pub block_size: u64,
    pub file_size: u64,
    #[serde(deserialize_with = "crate::meta::v2::statistics::deserialize_col_stats")]
    pub col_stats: HashMap<ColumnId, ColumnStatistics>,
    pub col_metas: HashMap<ColumnId, ColumnMeta>,
    pub cluster_stats: Option<ClusterStatistics>,
    /// location of data block
    pub location: Location,
    /// location of bloom filter index
    pub bloom_filter_index_location: Option<Location>,

    #[serde(default)]
    pub bloom_filter_index_size: u64,
    pub inverted_index_size: Option<u64>,
<<<<<<< HEAD
    /// The block meta of virtual columns.
    pub virtual_block_meta: Option<VirtualBlockMeta>,

=======
    pub ngram_filter_index_size: Option<u64>,
>>>>>>> 88e85b82
    pub compression: Compression,

    // block create_on
    pub create_on: Option<DateTime<Utc>>,
}

impl BlockMeta {
    #[allow(clippy::too_many_arguments)]
    pub fn new(
        row_count: u64,
        block_size: u64,
        file_size: u64,
        col_stats: HashMap<ColumnId, ColumnStatistics>,
        col_metas: HashMap<ColumnId, ColumnMeta>,
        cluster_stats: Option<ClusterStatistics>,
        location: Location,
        bloom_filter_index_location: Option<Location>,
        bloom_filter_index_size: u64,
        inverted_index_size: Option<u64>,
<<<<<<< HEAD
        virtual_block_meta: Option<VirtualBlockMeta>,
=======
        ngram_filter_index_size: Option<u64>,
>>>>>>> 88e85b82
        compression: Compression,
        create_on: Option<DateTime<Utc>>,
    ) -> Self {
        Self {
            row_count,
            block_size,
            file_size,
            col_stats,
            col_metas,
            cluster_stats,
            location,
            bloom_filter_index_location,
            bloom_filter_index_size,
            inverted_index_size,
<<<<<<< HEAD
            virtual_block_meta,
=======
            ngram_filter_index_size,
>>>>>>> 88e85b82
            compression,
            create_on,
        }
    }

    pub fn compression(&self) -> Compression {
        self.compression
    }

    /// Get the page size of the block.
    ///
    /// - If the format is parquet, its page size is its row count.
    /// - If the format is native, its page size is the row count of each page.
    ///
    /// The row count of the last page may be smaller than the page size
    pub fn page_size(&self) -> u64 {
        if let Some((_, ColumnMeta::Native(meta))) = self.col_metas.iter().next() {
            meta.pages.first().unwrap().num_values
        } else {
            self.row_count
        }
    }
}

#[derive(Serialize, Deserialize, Clone, Debug, PartialEq, Eq)]
pub struct ExtendedBlockMeta {
    pub block_meta: BlockMeta,
    pub draft_virtual_block_meta: Option<DraftVirtualBlockMeta>,
}

#[typetag::serde(name = "extended_block_meta")]
impl BlockMetaInfo for ExtendedBlockMeta {
    fn equals(&self, info: &Box<dyn BlockMetaInfo>) -> bool {
        ExtendedBlockMeta::downcast_ref_from(info).is_some_and(|other| self == other)
    }

    fn clone_self(&self) -> Box<dyn BlockMetaInfo> {
        Box::new(self.clone())
    }
}

#[typetag::serde(name = "blockmeta")]
impl BlockMetaInfo for BlockMeta {
    fn equals(&self, info: &Box<dyn BlockMetaInfo>) -> bool {
        BlockMeta::downcast_ref_from(info).is_some_and(|other| self == other)
    }

    fn clone_self(&self) -> Box<dyn BlockMetaInfo> {
        Box::new(self.clone())
    }
}

impl SegmentInfo {
    pub fn from_v0(s: v0::SegmentInfo, fields: &[TableField]) -> Self {
        let summary = Statistics::from_v0(s.summary, fields);
        Self {
            // the is no version before v0, and no versions other then 0 can be converted into v0
            format_version: v0::SegmentInfo::VERSION,
            blocks: s
                .blocks
                .into_iter()
                .map(|b| Arc::new(BlockMeta::from_v0(&b, fields)))
                .collect::<_>(),
            summary,
        }
    }

    pub fn from_v1(s: v1::SegmentInfo, fields: &[TableField]) -> Self {
        let summary = Statistics::from_v0(s.summary, fields);
        Self {
            // NOTE: it is important to let the format_version return from here
            // carries the format_version of segment info being converted.
            format_version: s.format_version,
            blocks: s
                .blocks
                .into_iter()
                .map(|b| Arc::new(BlockMeta::from_v1(b.as_ref(), fields)))
                .collect::<_>(),
            summary,
        }
    }
}

#[derive(serde::Serialize, serde::Deserialize, Clone, Debug, Eq, PartialEq, EnumAsInner)]
pub enum ColumnMeta {
    Parquet(v0::ColumnMeta),
    Native(NativeColumnMeta),
}

impl ColumnMeta {
    pub fn total_rows(&self) -> usize {
        match self {
            ColumnMeta::Parquet(v) => v.num_values as usize,
            ColumnMeta::Native(v) => v.pages.iter().map(|page| page.num_values as usize).sum(),
        }
    }

    pub fn offset_length(&self) -> (u64, u64) {
        match self {
            ColumnMeta::Parquet(v) => (v.offset, v.len),
            ColumnMeta::Native(v) => (v.offset, v.pages.iter().map(|page| page.length).sum()),
        }
    }

    pub fn read_rows(&self, range: Option<&Range<usize>>) -> u64 {
        match self {
            ColumnMeta::Parquet(v) => v.num_values,
            ColumnMeta::Native(v) => match range {
                Some(range) => v
                    .pages
                    .iter()
                    .skip(range.start)
                    .take(range.end - range.start)
                    .map(|page| page.num_values)
                    .sum(),
                None => v.pages.iter().map(|page| page.num_values).sum(),
            },
        }
    }

    pub fn read_bytes(&self, range: &Option<Range<usize>>) -> u64 {
        match self {
            ColumnMeta::Parquet(v) => v.len,
            ColumnMeta::Native(v) => match range {
                Some(range) => v
                    .pages
                    .iter()
                    .skip(range.start)
                    .take(range.end - range.start)
                    .map(|page| page.length)
                    .sum(),
                None => v.pages.iter().map(|page| page.length).sum(),
            },
        }
    }
}

impl BlockMeta {
    pub fn from_v0(s: &v0::BlockMeta, fields: &[TableField]) -> Self {
        let col_stats = Statistics::convert_column_stats(&s.col_stats, fields);

        let col_metas = s
            .col_metas
            .iter()
            .map(|(k, v)| (*k, ColumnMeta::Parquet(v.clone())))
            .collect();

        Self {
            row_count: s.row_count,
            block_size: s.block_size,
            file_size: s.file_size,
            col_stats,
            col_metas,
            cluster_stats: None,
            location: (s.location.path.clone(), 0),
            bloom_filter_index_location: None,
            bloom_filter_index_size: 0,
            compression: Compression::Lz4,
            inverted_index_size: None,
            virtual_block_meta: None,
            create_on: None,
            ngram_filter_index_size: None,
        }
    }

    pub fn from_v1(s: &v1::BlockMeta, fields: &[TableField]) -> Self {
        let col_stats = Statistics::convert_column_stats(&s.col_stats, fields);
        let col_metas = s
            .col_metas
            .iter()
            .map(|(k, v)| (*k, ColumnMeta::Parquet(v.clone())))
            .collect();

        Self {
            row_count: s.row_count,
            block_size: s.block_size,
            file_size: s.file_size,
            col_stats,
            col_metas,
            cluster_stats: None,
            location: s.location.clone(),
            bloom_filter_index_location: s.bloom_filter_index_location.clone(),
            bloom_filter_index_size: s.bloom_filter_index_size,
            compression: s.compression,
            inverted_index_size: None,
            virtual_block_meta: None,
            create_on: None,
            ngram_filter_index_size: None,
        }
    }
}

impl From<(v1::SegmentInfo, &[TableField])> for SegmentInfo {
    fn from((v, fields): (v1::SegmentInfo, &[TableField])) -> Self {
        SegmentInfo::from_v1(v, fields)
    }
}

impl From<(v0::SegmentInfo, &[TableField])> for SegmentInfo {
    fn from((v, fields): (v0::SegmentInfo, &[TableField])) -> Self {
        SegmentInfo::from_v0(v, fields)
    }
}<|MERGE_RESOLUTION|>--- conflicted
+++ resolved
@@ -169,13 +169,9 @@
     #[serde(default)]
     pub bloom_filter_index_size: u64,
     pub inverted_index_size: Option<u64>,
-<<<<<<< HEAD
+    pub ngram_filter_index_size: Option<u64>,
     /// The block meta of virtual columns.
     pub virtual_block_meta: Option<VirtualBlockMeta>,
-
-=======
-    pub ngram_filter_index_size: Option<u64>,
->>>>>>> 88e85b82
     pub compression: Compression,
 
     // block create_on
@@ -195,11 +191,8 @@
         bloom_filter_index_location: Option<Location>,
         bloom_filter_index_size: u64,
         inverted_index_size: Option<u64>,
-<<<<<<< HEAD
+        ngram_filter_index_size: Option<u64>,
         virtual_block_meta: Option<VirtualBlockMeta>,
-=======
-        ngram_filter_index_size: Option<u64>,
->>>>>>> 88e85b82
         compression: Compression,
         create_on: Option<DateTime<Utc>>,
     ) -> Self {
@@ -214,11 +207,8 @@
             bloom_filter_index_location,
             bloom_filter_index_size,
             inverted_index_size,
-<<<<<<< HEAD
+            ngram_filter_index_size,
             virtual_block_meta,
-=======
-            ngram_filter_index_size,
->>>>>>> 88e85b82
             compression,
             create_on,
         }
