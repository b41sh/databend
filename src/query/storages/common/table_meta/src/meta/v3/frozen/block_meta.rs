// Copyright 2021 Datafuse Labs
//
// Licensed under the Apache License, Version 2.0 (the "License");
// you may not use this file except in compliance with the License.
// You may obtain a copy of the License at
//
//     http://www.apache.org/licenses/LICENSE-2.0
//
// Unless required by applicable law or agreed to in writing, software
// distributed under the License is distributed on an "AS IS" BASIS,
// WITHOUT WARRANTIES OR CONDITIONS OF ANY KIND, either express or implied.
// See the License for the specific language governing permissions and
// limitations under the License.

use std::collections::HashMap;

use databend_common_expression::converts::meta::LegacyScalar;
use databend_common_expression::ColumnId;
use databend_common_expression::Scalar;
use serde::Deserialize;
use serde::Serialize;

use super::statistics::ColumnStatistics;
use crate::meta::Location;

#[derive(Serialize, Deserialize)]
pub struct BlockMeta {
    pub row_count: u64,
    pub block_size: u64,
    pub file_size: u64,
    pub col_stats: HashMap<ColumnId, ColumnStatistics>,
    pub col_metas: HashMap<ColumnId, ColumnMeta>,
    pub cluster_stats: Option<ClusterStatistics>,
    /// location of data block
    pub location: Location,
    /// location of bloom filter index
    pub bloom_filter_index_location: Option<Location>,

    #[serde(default)]
    pub bloom_filter_index_size: u64,
    pub compression: Compression,
}

impl From<BlockMeta> for crate::meta::BlockMeta {
    fn from(value: BlockMeta) -> Self {
        Self {
            row_count: value.row_count,
            block_size: value.block_size,
            file_size: value.file_size,
            col_stats: value
                .col_stats
                .into_iter()
                .map(|(k, v)| (k, v.into()))
                .collect(),
            col_metas: value
                .col_metas
                .into_iter()
                .map(|(k, v)| (k, v.into()))
                .collect(),
            cluster_stats: value.cluster_stats.map(|v| v.into()),
            location: value.location,
            bloom_filter_index_location: value.bloom_filter_index_location,
            bloom_filter_index_size: value.bloom_filter_index_size,
            inverted_index_size: None,
<<<<<<< HEAD
            virtual_block_meta: None,
=======
            ngram_filter_index_size: None,
>>>>>>> 88e85b82
            compression: value.compression.into(),
            create_on: None,
        }
    }
}

#[derive(serde::Serialize, serde::Deserialize)]
pub enum Compression {
    // Lz4 will be deprecated.
    Lz4,
    Lz4Raw,
    Snappy,
    Zstd,
    Gzip,
    // New: Added by bohu.
    None,
}

impl From<Compression> for crate::meta::Compression {
    fn from(value: Compression) -> Self {
        match value {
            Compression::Lz4 => Self::Lz4,
            Compression::Lz4Raw => Self::Lz4Raw,
            Compression::Snappy => Self::Snappy,
            Compression::Zstd => Self::Zstd,
            Compression::Gzip => Self::Gzip,
            Compression::None => Self::None,
        }
    }
}

#[derive(serde::Serialize, serde::Deserialize)]
pub enum ColumnMeta {
    Parquet(ParquetColumnMeta),
    Native(NativeColumnMeta),
}

#[derive(serde::Serialize, serde::Deserialize)]
pub struct NativeColumnMeta {
    pub offset: u64,
    pub pages: Vec<PageMeta>,
}

impl From<NativeColumnMeta> for databend_common_native::ColumnMeta {
    fn from(value: NativeColumnMeta) -> Self {
        Self {
            offset: value.offset,
            pages: value.pages.into_iter().map(|v| v.into()).collect(),
        }
    }
}

impl From<PageMeta> for databend_common_native::PageMeta {
    fn from(value: PageMeta) -> Self {
        Self {
            length: value.length,
            num_values: value.num_values,
        }
    }
}

#[derive(serde::Serialize, serde::Deserialize)]
pub struct PageMeta {
    // compressed size of this page
    pub length: u64,
    // num values(rows) of this page
    pub num_values: u64,
}

impl From<ColumnMeta> for crate::meta::ColumnMeta {
    fn from(value: ColumnMeta) -> Self {
        match value {
            ColumnMeta::Parquet(v) => Self::Parquet(v.into()),
            ColumnMeta::Native(v) => Self::Native(v.into()),
        }
    }
}

#[derive(serde::Serialize, serde::Deserialize)]
pub struct ParquetColumnMeta {
    /// where the data of column start
    pub offset: u64,
    /// the length of the column
    pub len: u64,
    /// num of "rows"
    pub num_values: u64,
}

impl From<ParquetColumnMeta> for crate::meta::v0::ColumnMeta {
    fn from(value: ParquetColumnMeta) -> Self {
        Self {
            offset: value.offset,
            len: value.len,
            num_values: value.num_values,
        }
    }
}

#[derive(serde::Serialize, serde::Deserialize)]
pub struct ClusterStatistics {
    pub cluster_key_id: u32,
    pub min: Vec<LegacyScalar>,
    pub max: Vec<LegacyScalar>,
    pub level: i32,

    // currently it's only used in native engine
    pub pages: Option<Vec<LegacyScalar>>,
}

impl From<ClusterStatistics> for crate::meta::ClusterStatistics {
    fn from(value: ClusterStatistics) -> Self {
        let min: Vec<_> = value.min.iter().map(|c| Scalar::from(c.clone())).collect();

        let max: Vec<_> = value.max.iter().map(|c| Scalar::from(c.clone())).collect();

        let pages = value
            .pages
            .map(|pages| pages.into_iter().map(Scalar::from).collect());

        Self {
            cluster_key_id: value.cluster_key_id,
            min,
            max,
            level: value.level,
            pages,
        }
    }
}<|MERGE_RESOLUTION|>--- conflicted
+++ resolved
@@ -62,11 +62,8 @@
             bloom_filter_index_location: value.bloom_filter_index_location,
             bloom_filter_index_size: value.bloom_filter_index_size,
             inverted_index_size: None,
-<<<<<<< HEAD
+            ngram_filter_index_size: None,
             virtual_block_meta: None,
-=======
-            ngram_filter_index_size: None,
->>>>>>> 88e85b82
             compression: value.compression.into(),
             create_on: None,
         }
