// Copyright 2021 Datafuse Labs
//
// Licensed under the Apache License, Version 2.0 (the "License");
// you may not use this file except in compliance with the License.
// You may obtain a copy of the License at
//
//     http://www.apache.org/licenses/LICENSE-2.0
//
// Unless required by applicable law or agreed to in writing, software
// distributed under the License is distributed on an "AS IS" BASIS,
// WITHOUT WARRANTIES OR CONDITIONS OF ANY KIND, either express or implied.
// See the License for the specific language governing permissions and
// limitations under the License.

use std::io::Write;

use databend_common_expression::types::*;
use databend_common_expression::FromData;
use goldenfile::Mint;

use super::run_ast;

#[test]
fn test_comparison() {
    let mut mint = Mint::new("tests/it/scalars/testdata");
    let file = &mut mint.new_goldenfile("comparison.txt").unwrap();

    test_eq(file);
    test_noteq(file);
    test_lt(file);
    test_lte(file);
    test_gt(file);
    test_gte(file);
    test_like(file);
    test_regexp(file);
    test_decimal(file);
}

fn test_eq(file: &mut impl Write) {
    run_ast(file, "'1'='2'", &[]);
    run_ast(file, "null=null", &[]);
    run_ast(file, "1=2", &[]);
    run_ast(file, "1.0=1", &[]);
<<<<<<< HEAD
=======
    run_ast(file, "2.222=2.11", &[]);
>>>>>>> d2e81e04
    run_ast(file, "true=null", &[]);
    run_ast(file, "true=false", &[]);
    run_ast(file, "false=false", &[]);
    run_ast(file, "true=true", &[]);
    run_ast(file, "10='10'", &[]);
    run_ast(file, "'3.1'=3", &[]);
    run_ast(file, "'3.a'=5", &[]);
    run_ast(file, "[]=[]", &[]);
    run_ast(file, "[1, 2]=[1, 2]", &[]);
    run_ast(file, "[true]=[]", &[]);
    run_ast(file, "(1, 'a') = (1,)", &[]);
    run_ast(file, "(1, 'a') = (1, 'a')", &[]);
    run_ast(file, "(1, 'a') = (1, 'b')", &[]);
    run_ast(file, "today()='2020-01-01'", &[]);
    run_ast(
        file,
        "to_interval('1 hour')=to_interval('3600 seconds')",
        &[],
    );
    run_ast(
        file,
        "to_timestamp(-315360000000000)=to_timestamp(-100)",
        &[],
    );

    run_ast(file, "lhs = rhs", &[
        (
            "lhs",
            UInt8Type::from_data(vec![0u8, 1, 2, 3, 4, 5, 6, 7, 8, 9, 10]),
        ),
        (
            "rhs",
            Int64Type::from_data(vec![0i64, -1, 2, 3, 4, 5, 6, 7, 8, 9, 10]),
        ),
    ]);
    run_ast(file, "1.1=1.1", &[]);
    run_ast(
        file,
        r#"parse_json('[1,2,3,["a","b","c"]]') = parse_json('[1,2,3,["a","b","c"]]')"#,
        &[],
    );
    let table = [
        (
            "lhs",
            StringType::from_data(vec![
                r#"null"#,
                r#"true"#,
                r#"9223372036854775807"#,
                r#"-32768"#,
                r#"1234.5678"#,
                r#"{"k":"v","a":"b"}"#,
                r#"[1,2,3,["a","b","c"]]"#,
            ]),
        ),
        (
            "rhs",
            StringType::from_data(vec![
                r#"null"#,
                r#"true"#,
                r#"9223372036854775807"#,
                r#"-32768"#,
                r#"1234.5678"#,
                r#"{"k":"v","a":"d"}"#,
                r#"[1,2,3,["a","b","c"]]"#,
            ]),
        ),
    ];
    run_ast(file, "parse_json(lhs) = parse_json(rhs)", &table);
    run_ast(file, "lhs = rhs", &table);
}

fn test_noteq(file: &mut impl Write) {
    run_ast(file, "'1'!='2'", &[]);
    run_ast(file, "1!=2", &[]);
    run_ast(file, "1.1!=1.1", &[]);
    run_ast(file, "true != true", &[]);
    run_ast(file, "true != null", &[]);
    run_ast(file, "true != false", &[]);
    run_ast(file, "10 != '10'", &[]);
    run_ast(file, "'3.1' != 3", &[]);
    run_ast(file, "'3.a' != 5", &[]);
    run_ast(file, "[] != []", &[]);
    run_ast(file, "['a'] != ['a']", &[]);
    run_ast(file, "['a'] != ['b']", &[]);
    run_ast(file, "(1, 'a') != (1,)", &[]);
    run_ast(file, "(1, 'a') != (1, 'a')", &[]);
    run_ast(file, "(1, 'a') != (1, 'b')", &[]);
    run_ast(
        file,
        "to_interval('1 hour')!=to_interval('3600 seconds')",
        &[],
    );
    run_ast(
        file,
        "to_timestamp(-315360000000000)!=to_timestamp(-100)",
        &[],
    );
    run_ast(
        file,
        r#"parse_json('"databend"') != parse_json('"databend"')"#,
        &[],
    );
    let table = [
        (
            "lhs",
            StringType::from_data(vec![
                r#"null"#,
                r#"true"#,
                r#"9223372036854775807"#,
                r#"[1,2,3,["a","b","c"]]"#,
            ]),
        ),
        (
            "rhs",
            StringType::from_data(vec![
                r#"null"#,
                r#"true"#,
                r#"9223372036854775807"#,
                r#"[1,2,3,["a","b","c"]]"#,
            ]),
        ),
    ];
    run_ast(file, "parse_json(lhs) != parse_json(rhs)", &table);
    run_ast(file, "lhs != rhs", &table);
}

fn test_lt(file: &mut impl Write) {
    run_ast(file, "'1'<'2'", &[]);
    run_ast(file, "3<2", &[]);
    run_ast(file, "1.1<1.1", &[]);
    run_ast(file, "true < true", &[]);
    run_ast(file, "true < null", &[]);
    run_ast(file, "true < false", &[]);
    run_ast(file, "10 < '10'", &[]);
    run_ast(file, "'3.1' < 3", &[]);
    run_ast(file, "'3.a' < 5", &[]);
    run_ast(file, "[] < []", &[]);
    run_ast(file, "[1, 2] < [2, 3]", &[]);
    run_ast(file, "(1, 'b') < (1, 'a')", &[]);
    run_ast(file, "(1, 'a') < (1, 'b')", &[]);
    run_ast(file, "(1, 'a') < (2, 'a')", &[]);
    run_ast(file, "to_interval('29 days')<to_interval('1 month')", &[]);
    run_ast(
        file,
        "to_timestamp(-315360000000000)<to_timestamp(-100)",
        &[],
    );
    run_ast(file, r#"parse_json('"true"') < parse_json('"false"')"#, &[]);
    let table = [
        (
            "lhs",
            StringType::from_data(vec![
                r#"null"#,
                r#"true"#,
                r#"9223372036854775807"#,
                r#"-32768"#,
                r#"1234.5678"#,
                r#"1.912e2"#,
                r#"[1,2,3,["a","b","c"]]"#,
            ]),
        ),
        (
            "rhs",
            StringType::from_data(vec![
                r#"null"#,
                r#"true"#,
                r#"9223372036854775800"#,
                r#"-33768"#,
                r#"1234.5678"#,
                r#"1.912e2"#,
                r#"[0,2,3,["a","b","c"]]"#,
            ]),
        ),
    ];
    run_ast(file, "parse_json(lhs) >= parse_json(rhs)", &table);
    run_ast(file, "lhs < rhs", &table);
}

fn test_lte(file: &mut impl Write) {
    run_ast(file, "'5'<='2'", &[]);
    run_ast(file, "1<=2", &[]);
    run_ast(file, "1.1<=2.1", &[]);
    run_ast(file, "true <= true", &[]);
    run_ast(file, "true <= null", &[]);
    run_ast(file, "true <= false", &[]);
    run_ast(file, "10 <= '10'", &[]);
    run_ast(file, "'3.1' <= 3", &[]);
    run_ast(file, "'3.a' <= 5", &[]);
    run_ast(file, "[] <= []", &[]);
    run_ast(file, "[1, 2] <= [2, 3]", &[]);
    run_ast(file, "(1, 'b') <= (1, 'a')", &[]);
    run_ast(file, "(1, 'a') <= (1, 'b')", &[]);
    run_ast(file, "(1, 'a') <= (2, 'a')", &[]);
    run_ast(file, "parse_json('null') <= parse_json('null')", &[]);
    run_ast(file, "to_interval('29 days')<=to_interval('1 month')", &[]);
    run_ast(
        file,
        "to_timestamp(-315360000000000)<=to_timestamp(-100)",
        &[],
    );
    run_ast(
        file,
        "to_timestamp(-315360000000000)<=to_timestamp(-315360000000000)",
        &[],
    );
    let table = [
        (
            "lhs",
            StringType::from_data(vec![
                r#""databend""#,
                r#"{"k":"v","a":"b"}"#,
                r#"[1,2,3,["a","b","c"]]"#,
            ]),
        ),
        (
            "rhs",
            StringType::from_data(vec![
                r#""databend""#,
                r#"{"k":"a","a":"d"}"#,
                r#"[0,2,3,["a","b","c"]]"#,
            ]),
        ),
    ];
    run_ast(file, "parse_json(lhs) <= parse_json(rhs)", &table);
    run_ast(file, "lhs <= rhs", &table);
}

fn test_gt(file: &mut impl Write) {
    run_ast(file, "'3'>'2'", &[]);
    run_ast(file, "1>2", &[]);
    run_ast(file, "1.2>1.1", &[]);
    run_ast(file, "2.222>2.11", &[]);
    run_ast(file, "true > true", &[]);
    run_ast(file, "true > null", &[]);
    run_ast(file, "true > false", &[]);
    run_ast(file, "10 > '10'", &[]);
    run_ast(file, "'3.1' > 3", &[]);
    run_ast(file, "'3.a' > 5", &[]);
    run_ast(file, "[] > []", &[]);
    run_ast(file, "[1, 2] > [2, 3]", &[]);
    run_ast(file, "(1, 'b') > (1, 'a')", &[]);
    run_ast(file, "(1, 'a') > (1, 'b')", &[]);
    run_ast(file, "(1, 'a') > (2, 'a')", &[]);
    run_ast(file, "to_interval('29 days')>to_interval('1 month')", &[]);
    run_ast(
        file,
        "to_timestamp(-315360000000000)>to_timestamp(-100)",
        &[],
    );
    run_ast(
        file,
        "to_timestamp(-315360000000000)>to_timestamp(-315360000000000)",
        &[],
    );
    run_ast(
        file,
        r#"parse_json('{"k":"v","a":"b"}') > parse_json('{"k":"v","a":"d"}')"#,
        &[],
    );
    let table = [
        (
            "lhs",
            StringType::from_data(vec![
                r#"null"#,
                r#"true"#,
                r#"9223372036854775807"#,
                r#"-32768"#,
                r#"1234.5678"#,
            ]),
        ),
        (
            "rhs",
            StringType::from_data(vec![
                r#"null"#,
                r#"true"#,
                r#"9223372036854775806"#,
                r#"-32768"#,
                r#"1234.5678"#,
            ]),
        ),
    ];
    run_ast(file, "parse_json(lhs) > parse_json(rhs)", &table);
    run_ast(file, "lhs > rhs", &table);
    let table = [("col", StringType::from_data(vec![r#"bcd"#, r#"efg"#]))];
    run_ast(file, "col > 'efg'", &table);
}

fn test_gte(file: &mut impl Write) {
    run_ast(file, "'2'>='1'", &[]);
    run_ast(file, "1>=2", &[]);
    run_ast(file, "1.1>=1.1", &[]);
    run_ast(file, "true >= true", &[]);
    run_ast(file, "true >= null", &[]);
    run_ast(file, "true >= false", &[]);
    run_ast(file, "10 >= '10'", &[]);
    run_ast(file, "'3.1' >= 3", &[]);
    run_ast(file, "'3.a' >= 5", &[]);
    run_ast(file, "[] >= []", &[]);
    run_ast(file, "[1, 2] >= [2, 3]", &[]);
    run_ast(file, "(1, 'b') >= (1, 'a')", &[]);
    run_ast(file, "(1, 'a') >= (1, 'b')", &[]);
    run_ast(file, "(1, 'a') >= (2, 'a')", &[]);
    run_ast(file, "to_interval('29 days')>=to_interval('1 month')", &[]);
    run_ast(
        file,
        "to_timestamp(-315360000000000)>=to_timestamp(-100)",
        &[],
    );
    run_ast(
        file,
        "to_timestamp(-315360000000000)>=to_timestamp(-315360000000000)",
        &[],
    );
    run_ast(file, "parse_json('1.912e2') >= parse_json('1.912e2')", &[]);
    let table = [
        (
            "lhs",
            StringType::from_data(vec![
                r#"9223372036854775807"#,
                r#"-32768"#,
                r#"1234.5678"#,
                r#"1.912e2"#,
                r#""\\\"abc\\\"""#,
                r#"{"k":"v","a":"b"}"#,
                r#"[1,2,3,["a","b","d"]]"#,
            ]),
        ),
        (
            "rhs",
            StringType::from_data(vec![
                r#"9223372036854775806"#,
                r#"-32768"#,
                r#"1234.5678"#,
                r#"1.912e2"#,
                r#""\\\"abc\\\"""#,
                r#"{"k":"v","a":"d"}"#,
                r#"[1,2,3,["a","b","c"]]"#,
            ]),
        ),
    ];
    run_ast(file, "parse_json(lhs) >= parse_json(rhs)", &table);
    run_ast(file, "lhs >= rhs", &table);
}

fn test_like(file: &mut impl Write) {
    run_ast(file, "'1' like '2'", &[]);
    run_ast(file, "'hello\n' like 'h%'", &[]);
    run_ast(file, "'h\n' like 'h_'", &[]);
    run_ast(file, r#"'%' like '\%'"#, &[]);
    run_ast(file, r#"'v%xx' like '_\%%'"#, &[]);

    let columns = [(
        "lhs",
        StringType::from_data(vec!["abc", "abd", "abe", "abf"]),
    )];
    run_ast(file, "lhs like 'a%'", &columns);
    run_ast(file, "lhs like 'b%'", &columns);
    run_ast(file, "lhs like 'ab%'", &columns);
    run_ast(file, "lhs like 'c'", &columns);

    let columns = [
        (
            "lhs",
            StringType::from_data(vec!["abc", "abd", "abe", "abf"]),
        ),
        ("rhs", StringType::from_data(vec!["a%", "_b_", "abe", "a"])),
    ];
    run_ast(file, "lhs like rhs", &columns);

    run_ast(file, "parse_json('\"hello\"') like 'h%'", &[]);
    run_ast(file, "parse_json('{\"abc\":1,\"def\":22}') like '%e%'", &[]);
    run_ast(
        file,
        "parse_json('{\"k1\":\"abc\",\"k2\":\"def\"}') like '%e%'",
        &[],
    );

    let columns = [(
        "lhs",
        StringType::from_data(vec!["\"abc\"", "{\"abd\":12}", "[\"abe\",\"abf\"]"]),
    )];
    run_ast(file, "parse_json(lhs) like 'a%'", &columns);
    run_ast(file, "parse_json(lhs) like '%ab%'", &columns);
}

fn test_regexp(file: &mut impl Write) {
    let columns = [
        (
            "lhs",
            StringType::from_data(vec!["abc", "abd", "abe", "abf", "abc", ""]),
        ),
        (
            "rhs",
            StringType::from_data(vec!["^a", "^b", "abe", "a", "", ""]),
        ),
    ];

    run_ast(file, "lhs regexp rhs", &columns);
    run_ast(file, "lhs rlike rhs", &columns);
}

fn test_decimal(file: &mut impl Write) {
    run_ast(file, "92233720368547758000000 > 5::decimal(38,37)", &[]);
    run_ast(file, "92233720368547758000000 < 5::decimal(38,37)", &[]);
    run_ast(file, "92233720368547758000000 >= 5::decimal(38,37)", &[]);
    run_ast(file, "92233720368547758000000 <= 5::decimal(38,37)", &[]);
    run_ast(file, "92233720368547758000000 = 5::decimal(38,37)", &[]);
    run_ast(file, "92233720368547758000000 != 5::decimal(38,37)", &[]);

    run_ast(file, "5000::decimal(4,0) > 5::decimal(38,37)", &[]);
    run_ast(file, "5000::decimal(4,0) < 5::decimal(38,37)", &[]);
    run_ast(file, "5000::decimal(4,0) >= 5::decimal(38,37)", &[]);
    run_ast(file, "5000::decimal(4,0) <= 5::decimal(38,37)", &[]);
    run_ast(file, "5000::decimal(4,0) = 5::decimal(38,37)", &[]);
    run_ast(file, "5000::decimal(4,0) != 5::decimal(38,37)", &[]);

    run_ast(file, "-5000::decimal(4,0) > -5::decimal(38,37)", &[]);
    run_ast(file, "-5000::decimal(4,0) < -5::decimal(38,37)", &[]);
    run_ast(file, "-5000::decimal(4,0) >= -5::decimal(38,37)", &[]);
    run_ast(file, "-5000::decimal(4,0) <= -5::decimal(38,37)", &[]);
    run_ast(file, "-5000::decimal(4,0) = -5::decimal(38,37)", &[]);
    run_ast(file, "-5000::decimal(4,0) != -5::decimal(38,37)", &[]);

    run_ast(file, "5000::decimal(4,0) > 5000::decimal(38,34)", &[]);
    run_ast(file, "5000::decimal(4,0) < 5000::decimal(38,34)", &[]);
    run_ast(file, "5000::decimal(4,0) >= 5000::decimal(38,34)", &[]);
    run_ast(file, "5000::decimal(4,0) <= 5000::decimal(38,34)", &[]);
    run_ast(file, "5000::decimal(4,0) = 5000::decimal(38,34)", &[]);
    run_ast(file, "5000::decimal(4,0) != 5000::decimal(38,34)", &[]);

    let data_a = vec![0i128, 1, -1, 123456789, -987654321, 1];
    let data_b = vec![
        i256::zero(),
        2.into(),
        (-2).into(),
        123456780.into(),
        (-987654320).into(),
        10.into(),
    ];
    let decimals = &[
        (
            "a",
            Decimal128Type::from_data_with_size(&data_a, DecimalSize::new_unchecked(10, 2)),
        ),
        (
            "b",
            Decimal256Type::from_data_with_size(&data_b, DecimalSize::new_unchecked(10, 2)),
        ),
        (
            "c",
            Decimal256Type::from_data_with_size(&data_b, DecimalSize::new_unchecked(10, 3)),
        ),
    ];
    run_ast(file, "a > b", decimals);
    run_ast(file, "a < b", decimals);
    run_ast(file, "a >= b", decimals);
    run_ast(file, "a <= b", decimals);
    run_ast(file, "a = b", decimals);
    run_ast(file, "a != b", decimals);

    run_ast(file, "b > a", decimals);
    run_ast(file, "b < a", decimals);
    run_ast(file, "b >= a", decimals);
    run_ast(file, "b <= a", decimals);
    run_ast(file, "b = a", decimals);
    run_ast(file, "b != a", decimals);

    run_ast(file, "a > c", decimals);
    run_ast(file, "a < c", decimals);
    run_ast(file, "a >= c", decimals);
    run_ast(file, "a <= c", decimals);
    run_ast(file, "a = c", decimals);
    run_ast(file, "a != c", decimals);
}<|MERGE_RESOLUTION|>--- conflicted
+++ resolved
@@ -41,10 +41,7 @@
     run_ast(file, "null=null", &[]);
     run_ast(file, "1=2", &[]);
     run_ast(file, "1.0=1", &[]);
-<<<<<<< HEAD
-=======
     run_ast(file, "2.222=2.11", &[]);
->>>>>>> d2e81e04
     run_ast(file, "true=null", &[]);
     run_ast(file, "true=false", &[]);
     run_ast(file, "false=false", &[]);
