--- conflicted
+++ resolved
@@ -17,15 +17,12 @@
 
 use common_exception::ErrorCode;
 use common_exception::Result;
-<<<<<<< HEAD
 use common_expression::DataSchemaRef;
 use common_expression::TypeDeserializer;
-=======
 use common_formats::FieldDecoder;
 use common_formats::FieldDecoderRowBased;
 use common_formats::FieldDecoderXML;
 use common_formats::FileFormatOptionsExt;
->>>>>>> bf134ab6
 use common_io::cursor_ext::*;
 use common_io::prelude::FormatSettings;
 use common_meta_types::StageFileFormatType;
@@ -67,41 +64,7 @@
                 raw_data.get(&field.name().to_lowercase())
             };
 
-            if let Some(value) = value {
-                let mut reader = Cursor::new(&**value);
-                if reader.eof() {
-                    deserializer.de_default();
-                } else {
-<<<<<<< HEAD
-                    todo!("expression")
-                    // if let Err(e) = deserializer.de_text(&mut reader, format_settings) {
-                    //     let value_str = format!("{:?}", value);
-                    //     let err_msg = format!("{}. column={} value={}", e, field.name(), value_str);
-                    //     return Err(xml_error(&err_msg, path, row_index));
-                    // };
-                    // if reader.must_eof().is_err() {
-                    //     let value_str = format!("{:?}", value);
-                    //     let err_msg =
-                    //         format!("bad field end. column={} value={}", field.name(), value_str);
-                    //     return Err(xml_error(&err_msg, path, row_index));
-                    // }
-=======
-                    if let Err(e) = field_decoder.read_field(deserializer, &mut reader, true) {
-                        let value_str = format!("{:?}", value);
-                        let err_msg = format!("{}. column={} value={}", e, field.name(), value_str);
-                        return Err(xml_error(&err_msg, path, row_index));
-                    };
-                    if reader.must_eof().is_err() {
-                        let value_str = format!("{:?}", value);
-                        let err_msg =
-                            format!("bad field end. column={} value={}", field.name(), value_str);
-                        return Err(xml_error(&err_msg, path, row_index));
-                    }
->>>>>>> bf134ab6
-                }
-            } else {
-                deserializer.de_default();
-            }
+            todo!("expression");
         }
         Ok(())
     }
