--- conflicted
+++ resolved
@@ -124,20 +124,11 @@
 2022-04-01 5
 2022-04-02 5
 
-<<<<<<< HEAD
-onlyif mysql
-statement query TI
-select created_time, sum(count) from t_datetime group by created_time order by created_time;
-
-----  
-2022-04-01 00:00:00 5
-=======
 statement query TI
 select created_time, sum(count) from t_datetime group by created_time order by created_time;
 
 ----
 2022-04-01 00:00:00.000000 5
->>>>>>> 91c58590
 2022-04-01 00:00:00.000001 5
 
 statement ok
