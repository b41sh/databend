--- conflicted
+++ resolved
@@ -27,11 +27,8 @@
 use common_streams::AbortStream;
 use common_streams::SendableDataBlockStream;
 
-<<<<<<< HEAD
-use crate::api::FlightClient;
-=======
+use common_management::cluster::ClusterClientRef;
 use crate::clusters::ClusterRef;
->>>>>>> 8548b8fc
 use crate::configs::Config;
 use crate::datasources::DataSource;
 use crate::datasources::Table;
@@ -41,14 +38,6 @@
 use crate::sessions::Settings;
 
 pub struct FuseQueryContext {
-<<<<<<< HEAD
-    conf: Config,
-    uuid: Arc<RwLock<String>>,
-    settings: Arc<Settings>,
-    cluster: ClusterClientRef,
-    datasource: Arc<DataSource>,
-=======
->>>>>>> 8548b8fc
     statistics: Arc<RwLock<Statistics>>,
     partition_queue: Arc<RwLock<VecDeque<Part>>>,
     version: String,
@@ -58,47 +47,6 @@
 pub type FuseQueryContextRef = Arc<FuseQueryContext>;
 
 impl FuseQueryContext {
-<<<<<<< HEAD
-    pub fn try_create(conf: Config) -> Result<FuseQueryContextRef> {
-        let cluster_registry_uri = conf.cluster_registry_uri.clone();
-        let settings = Settings::try_create()?;
-        let ctx = FuseQueryContext {
-            conf,
-            uuid: Arc::new(RwLock::new(Uuid::new_v4().to_string())),
-            settings: settings.clone(),
-            cluster: ClusterClient::create(cluster_registry_uri),
-            datasource: Arc::new(DataSource::try_create()?),
-            statistics: Arc::new(RwLock::new(Statistics::default())),
-            partition_queue: Arc::new(RwLock::new(VecDeque::new())),
-            current_database: Arc::new(RwLock::new(String::from("default"))),
-            progress: Arc::new(Progress::create()),
-            runtime: Arc::new(RwLock::new(Runtime::with_worker_threads(
-                settings.get_max_threads()? as usize,
-            )?)),
-            version: format!(
-                "FuseQuery v-{}",
-                *crate::configs::config::FUSE_COMMIT_VERSION
-            ),
-        };
-
-        Ok(Arc::new(ctx))
-    }
-
-    pub fn from_settings(
-        conf: Config,
-        settings: Arc<Settings>,
-        default_database: String,
-        datasource: Arc<DataSource>,
-    ) -> Result<FuseQueryContextRef> {
-        let executor_backend_uri = conf.cluster_registry_uri.clone();
-
-        Ok(Arc::new(FuseQueryContext {
-            conf,
-            uuid: Arc::new(RwLock::new(Uuid::new_v4().to_string())),
-            settings: settings.clone(),
-            cluster: ClusterClient::create(executor_backend_uri),
-            datasource,
-=======
     pub fn new(other: FuseQueryContextRef) -> FuseQueryContextRef {
         FuseQueryContext::from_shared(other.shared.clone())
     }
@@ -109,32 +57,14 @@
         log::info!("Create FuseQueryContext");
 
         Arc::new(FuseQueryContext {
->>>>>>> 8548b8fc
             statistics: Arc::new(RwLock::new(Statistics::default())),
             partition_queue: Arc::new(RwLock::new(VecDeque::new())),
             version: format!(
                 "FuseQuery v-{}",
                 *crate::configs::config::FUSE_COMMIT_VERSION
             ),
-<<<<<<< HEAD
-        }))
-    }
-
-    pub fn with_id(&self, uuid: &str) -> Result<FuseQueryContextRef> {
-        *self.uuid.write() = uuid.to_string();
-        Ok(Arc::new(self.clone()))
-    }
-
-    /// ctx.reset will reset the necessary variables in the session
-    pub fn reset(&self) -> Result<()> {
-        self.progress.reset();
-        self.statistics.write().clear();
-        self.partition_queue.write().clear();
-        Ok(())
-=======
             shared,
         })
->>>>>>> 8548b8fc
     }
 
     /// Spawns a new asynchronous task, returning a tokio::JoinHandle for it.
@@ -206,32 +136,8 @@
         Ok(())
     }
 
-<<<<<<< HEAD
-    /// Get all the executors of the namespace.
-    pub async fn try_get_executors(&self) -> Result<Vec<Arc<ClusterExecutor>>> {
-        let executors = self
-            .cluster
-            .get_executors_by_namespace(self.conf.cluster_namespace.clone())
-            .await?;
-        Ok(executors.iter().map(|x| Arc::new(x.clone())).collect())
-    }
-
-    /// Get the executor from executor name.
-    pub async fn try_get_executor_by_name(&self, executor_name: String) -> Result<ClusterExecutor> {
-        self.cluster
-            .get_executor_by_name(self.conf.cluster_namespace.clone(), executor_name)
-            .await
-    }
-
-    /// Get the flight client from address.
-    pub async fn get_flight_client(&self, address: Address) -> Result<FlightClient> {
-        let channel =
-            ConnectionFactory::create_flight_channel(address.to_string().clone(), None).await;
-        channel.map(|channel| FlightClient::new(FlightServiceClient::new(channel)))
-=======
     pub fn try_get_cluster(&self) -> Result<ClusterRef> {
         self.shared.try_get_cluster()
->>>>>>> 8548b8fc
     }
 
     pub fn get_datasource(&self) -> Arc<DataSource> {
