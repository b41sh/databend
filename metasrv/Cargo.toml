--- conflicted
+++ resolved
@@ -50,12 +50,8 @@
 once_cell = "1.10.0"
 poem = { version = "=1.3.16", features = ["rustls"] }
 prometheus = { version = "0.13.0", features = ["process"] }
-<<<<<<< HEAD
 prost = "=0.10.1"
-=======
-prost = "=0.9.0"
 semver = "1.0.9"
->>>>>>> 7cf44401
 serde = { version = "1.0.136", features = ["derive"] }
 serde-bridge = "0.0.3"
 serde_json = "1.0.79"
