--- conflicted
+++ resolved
@@ -20,12 +20,7 @@
 use common_exception::Result;
 use once_cell::sync::Lazy;
 
-use crate::scalars::Function;
-<<<<<<< HEAD
-use crate::scalars::MathsFunction;
-=======
-use crate::scalars::StringFunction;
->>>>>>> ae1289fd
+use super::Function;
 
 pub type FactoryCreator = Box<dyn Fn(&str) -> Result<Box<dyn Function>> + Send + Sync>;
 
@@ -119,14 +114,6 @@
 
 static FUNCTION_FACTORY: Lazy<Arc<FunctionFactory>> = Lazy::new(|| {
     let mut function_factory = FunctionFactory::create();
-
-<<<<<<< HEAD
-    MathsFunction::register(&mut function_factory);
-=======
-    StringFunction::register(&mut function_factory);
-    DateFunction::register(&mut function_factory);
->>>>>>> ae1289fd
-
     Arc::new(function_factory)
 });
 
