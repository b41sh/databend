[package]
authors = ["Databend Authors <opensource@datafuselabs.com>"]
edition = "2021"
license = "Apache-2.0"
name = "common-arrow"
publish = false
version = "0.1.0"

[lib]
doctest = false
test = false

[features]
arrow-default = [
    "arrow/compute",
    "arrow/regex",
    "arrow/io_csv",
    "arrow/io_parquet",
    "arrow/io_json",
    "arrow/io_flight",
    "arrow/compute_filter",
]
default = ["arrow-default", "parquet-default"]
parquet-default = ["parquet2/stream", "parquet2/lz4"]
simd = ["arrow/simd"]

[dependencies] # In alphabetical order
# Workspace dependencies

# Github dependencies
arrow = { package = "arrow2", git = "https://github.com/b41sh/arrow2", default-features = false, features = [
    "io_parquet",
    "io_parquet_compression",
<<<<<<< HEAD
], rev = "2a30c6f" }
=======
], rev = "93bdde8" }
>>>>>>> b62176f0

# Crates.io dependencies
arrow-format = { version = "0.6.0", features = ["flight-data", "flight-service", "ipc"] }
futures = "0.3.21"
parquet2 = { version = "0.12", default_features = false }

[dev-dependencies]<|MERGE_RESOLUTION|>--- conflicted
+++ resolved
@@ -28,14 +28,10 @@
 # Workspace dependencies
 
 # Github dependencies
-arrow = { package = "arrow2", git = "https://github.com/b41sh/arrow2", default-features = false, features = [
+arrow = { package = "arrow2", git = "https://github.com/datafuse-extras/arrow2", default-features = false, features = [
     "io_parquet",
     "io_parquet_compression",
-<<<<<<< HEAD
-], rev = "2a30c6f" }
-=======
 ], rev = "93bdde8" }
->>>>>>> b62176f0
 
 # Crates.io dependencies
 arrow-format = { version = "0.6.0", features = ["flight-data", "flight-service", "ipc"] }
