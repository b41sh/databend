--- conflicted
+++ resolved
@@ -15,13 +15,8 @@
 # Workspace dependencies
 
 # Github dependencies
-<<<<<<< HEAD
-arrow = { package = "arrow2", git="https://github.com/datafuse-extras/arrow2", rev = "4cba9c" }
-arrow-flight = { git="https://github.com/datafuse-extras/arrow2", rev = "4cba9c" }
-=======
 arrow = { package = "arrow2", git="https://github.com/datafuse-extras/arrow2", rev = "e92f47a" }
 arrow-flight = { git="https://github.com/datafuse-extras/arrow2", rev = "e92f47a" }
->>>>>>> 1cbe36e6
 parquet = {package = "parquet2", git = "https://github.com/datafuse-extras/parquet2", rev = "05854c0"}
 # Crates.io dependencies
 
