[package]
name = "common-meta-grpc"
version = "0.1.0"
description = "common meta grpc"
authors = ["Databend Authors <opensource@datafuselabs.com>"]
license = "Apache-2.0"
publish = false
edition = "2021"

# See more keys and their definitions at https://doc.rust-lang.org/cargo/reference/manifest.html

[lib]
doctest = false
test = false

[dependencies]
common-arrow = { path = "../../arrow" }
common-base = { path = "../../base" }
common-exception = { path = "../../exception" }
common-grpc = { path = "../../grpc" }
common-meta-api = { path = "../api" }
common-meta-types = { path = "../types" }
common-proto-conv = { path = "../../proto-conv" }
common-protos = { path = "../../protos" }
common-tracing = { path = "../../tracing" }

derive_more = "0.99.17"
futures = "0.3.21"
<<<<<<< HEAD
prost = "=0.10.1"
=======
once_cell = "1.10.0"
prost = "=0.9.0"
>>>>>>> 7cf44401
rand = "0.8.5"
semver = "1.0.9"
serde = { version = "1.0.136", features = ["derive"] }
serde_json = "1.0.79"
thiserror = "1.0.30"
tonic = { version = "=0.7.2", features = ["transport", "codegen", "prost", "tls-roots", "tls"] }

[dev-dependencies]

[build-dependencies]
common-building = { path = "../../building" }<|MERGE_RESOLUTION|>--- conflicted
+++ resolved
@@ -26,12 +26,8 @@
 
 derive_more = "0.99.17"
 futures = "0.3.21"
-<<<<<<< HEAD
+once_cell = "1.10.0"
 prost = "=0.10.1"
-=======
-once_cell = "1.10.0"
-prost = "=0.9.0"
->>>>>>> 7cf44401
 rand = "0.8.5"
 semver = "1.0.9"
 serde = { version = "1.0.136", features = ["derive"] }
